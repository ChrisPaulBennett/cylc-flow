--- conflicted
+++ resolved
@@ -64,14 +64,12 @@
 Fix a host ⇒ platform upgrade bug where host names were being popped from task
 configs causing subsequent tasks to run on localhost.
 
-<<<<<<< HEAD
 [#4173](https://github.com/cylc/cylc-flow/pull/4173)
 Fix the state totals shown in both the UI and TUI, including incorrect counts
 during workflow run and post pause.
-=======
+
 [#4168](https://github.com/cylc/cylc-flow/pull/4168) - Fix bug where any
 errors during workflow shutdown were not logged.
->>>>>>> de8dea38
 
 -------------------------------------------------------------------------------
 ## __cylc-8.0b0 (<span actions:bind='release-date'>Released 2021-03-29</span>)__
