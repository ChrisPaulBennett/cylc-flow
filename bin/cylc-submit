--- conflicted
+++ resolved
@@ -42,7 +42,7 @@
 from parsec.OrderedDict import OrderedDict
 from cylc.execute import execute
 from cylc.job_file import JOB_FILE
-from cylc.config import SuiteConfig, SuiteConfigError, TaskNotDefinedError
+from cylc.config import SuiteConfig
 from cylc.CylcOptionParsers import cop
 from cylc.registration import localdb
 from cylc.task_id import TaskID
@@ -53,12 +53,7 @@
 from cylc.regpath import RegPath
 from cylc.suite_logging import suite_log
 from cylc.cfgspec.globalcfg import GLOBAL_CFG
-<<<<<<< HEAD
-from cylc.mp_pool import SuiteProcPool, CMD_TYPE_JOB_SUBMISSION
-=======
-import cylc.flags
 from cylc.mp_pool import SuiteProcPool
->>>>>>> f180acac
 
 
 def commandline_parser():
@@ -171,7 +166,6 @@
     # Try to get a graphed task of the given name.
     task_proxy = get_task_proxy(
         task_name, point.standardise(), 'waiting', is_startup=True)
-<<<<<<< HEAD
 
     if not options.dry_run:
         proc_pool = SuiteProcPool.get_inst(pool_size=1)
@@ -180,7 +174,7 @@
         print "JOB SCRIPT=%s" % task_proxy.submit(dry_run=True)
     else:
         task_proxy.submit()
-        while proc_pool.unhandled_results:
+        while proc_pool.results:
             proc_pool.handle_results_async()
         proc_pool.close()
         proc_pool.join()
@@ -196,25 +190,4 @@
     except Exception as exc:
         if cylc.flags.debug:
             raise
-        sys.exit(exc)
-=======
-except TaskNotDefinedError, x:
-    raise SystemExit(
-        'ERROR: task "%s" runtime is not defined, aborting.' % task_name)
-
-if not options.dry_run:
-    proc_pool = SuiteProcPool.get_inst(pool_size=1)
-
-if options.dry_run:
-    print "JOB SCRIPT=%s" % task_proxy.submit(dry_run=True)
-else:
-    task_proxy.submit()
-    while proc_pool.results:
-        proc_pool.handle_results_async()
-    proc_pool.close()
-    proc_pool.join()
-    if task_proxy.submit_method_id is not None:
-        print 'Job ID:', task_proxy.submit_method_id
-
-sys.exit(task_proxy.state.get_status() == "submit-failed")
->>>>>>> f180acac
+        sys.exit(exc)