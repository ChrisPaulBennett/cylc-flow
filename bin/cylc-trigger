#!/usr/bin/env python

# THIS FILE IS PART OF THE CYLC SUITE ENGINE.
# Copyright (C) 2008-2015 NIWA
#
# This program is free software: you can redistribute it and/or modify
# it under the terms of the GNU General Public License as published by
# the Free Software Foundation, either version 3 of the License, or
# (at your option) any later version.
#
# This program is distributed in the hope that it will be useful,
# but WITHOUT ANY WARRANTY; without even the implied warranty of
# MERCHANTABILITY or FITNESS FOR A PARTICULAR PURPOSE.  See the
# GNU General Public License for more details.
#
# You should have received a copy of the GNU General Public License
# along with this program.  If not, see <http://www.gnu.org/licenses/>.

"""cylc [control] trigger [OPTIONS] ARGS

Manually trigger a task or tasks. For single tasks you can choose to edit the
generated job script first, to apply one-off changes (--edit).  Triggering a
waiting task queues it for execution (cylc internal queues). If its queue is
not limited it will submit immediately, otherwise it will submit when released
by its queue.  Triggering a queued task causes it to submit immediately even if
that violates the queue limit.

In an edit run a diff between the original and edited job script is saved to
the task job log directory.
"""

import sys

if '--host' in sys.argv[1:] and '--edit' in sys.argv[1:]:
    # Edit runs must always be re-invoked on the suite host.
    if '--use-ssh' not in sys.argv[1:]:
        sys.argv[1:].append('--use-ssh')

if '--use-ssh' in sys.argv[1:]:
    sys.argv.remove('--use-ssh')
    from cylc.remote import remrun
    if remrun().execute(force_required=True):
        sys.exit(0)

import re
import os
import time
import shutil
import difflib
import subprocess

import cylc.flags
from cylc.prompt import prompt
from cylc.network.suite_command import SuiteCommandClient
from cylc.network.suite_info import SuiteInfoClient
from cylc.CylcOptionParsers import cop, multitask_usage
from cylc.cfgspec.globalcfg import GLOBAL_CFG
from cylc.task_proxy import TaskProxy
from cylc.task_id import TaskID


<<<<<<< HEAD
def main():
    parser = cop(
        __doc__ + multitask_usage, pyro=True, multitask=True,
        argdoc=[
            ('REG', 'Suite name'),
            ('MATCH', 'Task or family name matching regular expression'),
            ('POINT', 'Task cycle point (e.g. date-time or integer)')])

    parser.add_option(
        "-e", "--edit",
        help="Manually edit the job script before running it.",
        action="store_true", default=False, dest="edit_run")

    parser.add_option(
        "-g", "--geditor",
        help="(with --edit) force use of the configured GUI editor.",
        action="store_true", default=False, dest="geditor")

    (options, args) = parser.parse_args()
    suite = args[0]

    name = args[1]
    point_string = args[2]

    msg = 'Trigger task(s) %s at %s in %s' % (name, point_string, suite)
    prompt(msg, options.force)

    cmd_client = SuiteCommandClient(
        suite, options.owner, options.host, options.pyro_timeout,
        options.port, options.db, print_uuid=options.print_uuid)

    if options.edit_run:
        # Check that TASK is a unique task.
        task_id = TaskID.get(name, point_string)
        info_client = SuiteInfoClient(
            suite, options.owner, options.host, options.pyro_timeout,
            options.port, options.db, my_uuid=cmd_client.my_uuid)
        success, msg = info_client.get_info('ping_task', task_id, True)
        if not success:
            sys.exit('ERROR: %s' % msg)

        # Get the current job file mtime, if the file exists.
        jobfile_path = CommandLogger.get_latest_job_log(
            suite, name, point_string)
        try:
            jobfile_mtime = os.stat(jobfile_path).st_mtime
        except OSError:
            # Does not exist.
            jobfile_mtime = None

        # Tell the suite daemon to generate the job file.
        cmd_client.put_command('dry_run_task', name, point_string)

        # Wait for the new job file to be written.
        count = 0
        MAX_TRIES = 10
        while True:
            count += 1
            try:
                if os.stat(jobfile_path).st_mtime > jobfile_mtime:
                    break
            except:
                pass
            if count > MAX_TRIES:
                sys.exit('ERROR: no job file after %s seconds' % MAX_TRIES)
            time.sleep(1)

        # Make a pre-edit copy to allow a post-edit diff.
        jobfile_copy_path = "%s.ORIG" % jobfile_path
        shutil.copy(jobfile_path, jobfile_copy_path)

        # Edit the new job file.
        if options.geditor:
            editor = GLOBAL_CFG.get(['editors', 'gui'])
        else:
            editor = GLOBAL_CFG.get(['editors', 'terminal'])
        # The editor command may have options, e.g. 'emacs -nw'.
        command_list = re.split(' ', editor)
        command_list.append(jobfile_path)
        command = ' '.join(command_list)
=======
In an edit run a diff between the original and edited job script is saved to
the task job log directory.
""" + multitask_usage, pyro=True, multitask=True, argdoc=[
    ('REG', 'Suite name'),
    ('MATCH', 'Task or family name matching regular expression'),
    ('POINT', 'Task cycle point (e.g. date-time or integer)')
    ]
)

parser.add_option(
    "-e", "--edit",
    help="Manually edit the job script before running it.",
    action="store_true", default=False, dest="edit_run")

parser.add_option(
    "-g", "--geditor",
    help="(with --edit) force use of the configured GUI editor.",
    action="store_true", default=False, dest="geditor")

(options, args) = parser.parse_args()
suite, pphrase = prep_pyro(args[0], options).execute()
name = args[1]
point_string = args[2]

msg = 'Trigger task(s) %s at %s in %s' % (name, point_string, suite)
prompt(msg, options.force)

cmd_client = SuiteCommandClient(suite, pphrase, options.owner, options.host,
                                options.pyro_timeout, options.port)
my_uuid = cmd_client.get_client_uuid()
if options.print_uuid:
    print >> sys.stderr, 'Client UUID: %s' % my_uuid

if options.edit_run:
    # Check that TASK is a unique task.
    task_id = TaskID.get(name, point_string)
    info_client = SuiteInfoClient(suite, pphrase, options.owner, options.host,
                                  options.pyro_timeout, options.port, my_uuid)
    success, msg = info_client.get_info('ping_task', task_id, True)
    if not success:
        sys.exit('ERROR: %s' % msg)

    # Get the current job file mtime, if the file exists.
    jobfile_path = os.path.join(
        TaskProxy.get_job_log_dir(suite, name, point_string), "job")
    try:
        jobfile_mtime = os.stat(jobfile_path).st_mtime
    except OSError:
        # Does not exist.
        jobfile_mtime = None

    # Tell the suite daemon to generate the job file.
    cmd_client.put_command('dry_run_task', name, point_string)

    # Wait for the new job file to be written.
    count = 0
    MAX_TRIES = 10
    while True:
        count += 1
>>>>>>> f180acac
        try:
            # Block until the editor exits.
            retcode = subprocess.call(command_list)
            if retcode != 0:
                sys.exit(
                    'ERROR, command failed with %d:\n %s' % (retcode, command))
        except OSError:
            sys.exit('ERROR, unable to execute:\n %s' % command)

        # Save a diff to record the changes made.
        log_dir = os.path.dirname(jobfile_path)
        with open("%s-edit.diff" % jobfile_path, 'wb') as diff_file:
            for line in difflib.unified_diff(
                    open(jobfile_copy_path).readlines(),
                    open(jobfile_path).readlines(),
                    fromfile="original",
                    tofile="edited"):
                diff_file.write(line)
        os.unlink(jobfile_copy_path)

    # Trigger the task proxy(s).
    cmd_client.put_command('trigger_task', name, point_string,
                           options.is_family)


if __name__ == "__main__":
    try:
        main()
    except Exception as exc:
        if cylc.flags.debug:
            raise
        sys.exit(exc)<|MERGE_RESOLUTION|>--- conflicted
+++ resolved
@@ -59,7 +59,6 @@
 from cylc.task_id import TaskID
 
 
-<<<<<<< HEAD
 def main():
     parser = cop(
         __doc__ + multitask_usage, pyro=True, multitask=True,
@@ -102,8 +101,8 @@
             sys.exit('ERROR: %s' % msg)
 
         # Get the current job file mtime, if the file exists.
-        jobfile_path = CommandLogger.get_latest_job_log(
-            suite, name, point_string)
+        jobfile_path = os.path.join(
+            TaskProxy.get_job_log_dir(suite, name, point_string), "job")
         try:
             jobfile_mtime = os.stat(jobfile_path).st_mtime
         except OSError:
@@ -140,67 +139,6 @@
         command_list = re.split(' ', editor)
         command_list.append(jobfile_path)
         command = ' '.join(command_list)
-=======
-In an edit run a diff between the original and edited job script is saved to
-the task job log directory.
-""" + multitask_usage, pyro=True, multitask=True, argdoc=[
-    ('REG', 'Suite name'),
-    ('MATCH', 'Task or family name matching regular expression'),
-    ('POINT', 'Task cycle point (e.g. date-time or integer)')
-    ]
-)
-
-parser.add_option(
-    "-e", "--edit",
-    help="Manually edit the job script before running it.",
-    action="store_true", default=False, dest="edit_run")
-
-parser.add_option(
-    "-g", "--geditor",
-    help="(with --edit) force use of the configured GUI editor.",
-    action="store_true", default=False, dest="geditor")
-
-(options, args) = parser.parse_args()
-suite, pphrase = prep_pyro(args[0], options).execute()
-name = args[1]
-point_string = args[2]
-
-msg = 'Trigger task(s) %s at %s in %s' % (name, point_string, suite)
-prompt(msg, options.force)
-
-cmd_client = SuiteCommandClient(suite, pphrase, options.owner, options.host,
-                                options.pyro_timeout, options.port)
-my_uuid = cmd_client.get_client_uuid()
-if options.print_uuid:
-    print >> sys.stderr, 'Client UUID: %s' % my_uuid
-
-if options.edit_run:
-    # Check that TASK is a unique task.
-    task_id = TaskID.get(name, point_string)
-    info_client = SuiteInfoClient(suite, pphrase, options.owner, options.host,
-                                  options.pyro_timeout, options.port, my_uuid)
-    success, msg = info_client.get_info('ping_task', task_id, True)
-    if not success:
-        sys.exit('ERROR: %s' % msg)
-
-    # Get the current job file mtime, if the file exists.
-    jobfile_path = os.path.join(
-        TaskProxy.get_job_log_dir(suite, name, point_string), "job")
-    try:
-        jobfile_mtime = os.stat(jobfile_path).st_mtime
-    except OSError:
-        # Does not exist.
-        jobfile_mtime = None
-
-    # Tell the suite daemon to generate the job file.
-    cmd_client.put_command('dry_run_task', name, point_string)
-
-    # Wait for the new job file to be written.
-    count = 0
-    MAX_TRIES = 10
-    while True:
-        count += 1
->>>>>>> f180acac
         try:
             # Block until the editor exits.
             retcode = subprocess.call(command_list)
