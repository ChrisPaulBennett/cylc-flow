# THIS FILE IS PART OF THE CYLC WORKFLOW ENGINE.
# Copyright (C) NIWA & British Crown (Met Office) & Contributors.
#
# This program is free software: you can redistribute it and/or modify
# it under the terms of the GNU General Public License as published by
# the Free Software Foundation, either version 3 of the License, or
# (at your option) any later version.
#
# This program is distributed in the hope that it will be useful,
# but WITHOUT ANY WARRANTY; without even the implied warranty of
# MERCHANTABILITY or FITNESS FOR A PARTICULAR PURPOSE.  See the
# GNU General Public License for more details.
#
# You should have received a copy of the GNU General Public License
# along with this program.  If not, see <http://www.gnu.org/licenses/>.

[metadata]
name = cylc-flow
version = attr: cylc.flow.__version__
author = Hilary Oliver
url=https://cylc.org/
description = A workflow engine for cycling systems
long_description=file: README.md
long_description_content_type=text/markdown
project_urls =
    Documentation = https://cylc.github.io/cylc-doc/stable/html/index.html
    Source = https://github.com/cylc/cylc-flow
    Tracker = https://github.com/cylc/cylc-flow/issues
keywords =
    cycling-workflows
    hpc
    job-scheduler
    metascheduler
    workflow-automation
    workflow-engine
    workflow-management
    scheduling
license = GPL
license_file = COPYING
platforms = any
classifiers =
    Environment :: Console
    Environment :: Web Environment
    Intended Audience :: Developers
    Intended Audience :: System Administrators
    Intended Audience :: Science/Research
    License :: OSI Approved :: GNU General Public License v3 (GPLv3)
    Operating System :: POSIX :: Linux
    Programming Language :: Python
    Programming Language :: Python :: 3.7
    Programming Language :: Python :: 3.8
    Programming Language :: Python :: 3.9
    Programming Language :: Python :: 3.10
    Programming Language :: Python :: 3.11
    Programming Language :: Python :: 3.12
    Programming Language :: Python :: 3 :: Only
    Programming Language :: Python :: Implementation :: CPython
    Topic :: Scientific/Engineering :: Atmospheric Science

[options]
packages = find_namespace:
include_package_data = True
python_requires = >=3.7
install_requires =
    ansimarkup>=1.0.0
    async-timeout>=3.0.0
    colorama>=0.4,<=1
    graphene>=2.1,<3
    # Note: can't pin jinja2 any higher than this until we give up on Cylc 7 back-compat
    jinja2==3.0.*
    metomi-isodatetime>=1!3.0.0,<1!3.2.0
    # Constrain protobuf version for compatible Scheduler-UIS comms across hosts
    packaging
    protobuf>=4.24.4,<4.25.0
    psutil>=5.6.0
    pyzmq>=22
<<<<<<< HEAD
    # https://github.com/pypa/setuptools/issues/3802
    setuptools>=49,!=67.*
    importlib_metadata; python_version < "3.8"
    # NOTE: exclude two urwid versions that were not compatible with Tui
    urwid==2.*,!=2.6.2,!=2.6.3
=======
    importlib_metadata>=5.0; python_version < "3.12"
    urwid==2.*
>>>>>>> d04cd739
    # unpinned transient dependencies used for type checking
    rx
    promise
    tomli>=2; python_version < "3.11"

[options.packages.find]
include = cylc*

[options.extras_require]
empy =
    EmPy==3.3.*
graph =
    pillow
main_loop-log_data_store =
    pympler
    matplotlib
main_loop-log_main_loop =
    matplotlib
main_loop-log_memory =
    pympler
    matplotlib
main_loop-log_db =
    sqlparse
report-timings =
    pandas==1.*
    matplotlib
tests =
    aiosmtpd
    async_generator
    bandit>=1.7.0
    coverage>=5.0.0,<7.3.1
    flake8-broken-line>=0.3.0
    flake8-bugbear>=21.0.0
    flake8-builtins>=1.5.0
    flake8-comprehensions>=3.5.0
    flake8-debugger>=4.0.0
    flake8-mutable>=1.2.0
    flake8-simplify>=0.14.0
    flake8-type-checking; python_version > "3.7"
    flake8>=3.0.0
    mypy>=0.910
    # https://github.com/pytest-dev/pytest-asyncio/issues/706
    pytest-asyncio>=0.17,!=0.23.*
    pytest-cov>=2.8.0
    pytest-xdist>=2
    pytest-mock>=3.7
    pytest>=6
    testfixtures>=6.11.0
    towncrier>=23
    # Type annotation stubs
    # http://mypy-lang.blogspot.com/2021/05/the-upcoming-switch-to-modular-typeshed.html
    types-Jinja2>=0.1.3
    types-protobuf>=0.1.10
    types-six>=0.1.6
    typing-extensions>=4
tutorials =
    pillow
    requests
all =
    %(empy)s
    %(graph)s
    %(main_loop-log_data_store)s
    %(main_loop-log_db)s
    %(main_loop-log_main_loop)s
    %(main_loop-log_memory)s
    %(tests)s
    %(tutorials)s

[options.entry_points]
# top level shell commands
console_scripts =
    clyc = cylc.flow.scripts.cylc:main
    cylc = cylc.flow.scripts.cylc:main
# cylc subcommands
cylc.command =
    broadcast = cylc.flow.scripts.broadcast:main
    cat-log = cylc.flow.scripts.cat_log:main
    check-versions = cylc.flow.scripts.check_versions:main
    clean = cylc.flow.scripts.clean:main
    client = cylc.flow.scripts.client:main
    completion-server = cylc.flow.scripts.completion_server:main
    config = cylc.flow.scripts.config:main
    cycle-point = cylc.flow.scripts.cycle_point:main
    diff = cylc.flow.scripts.diff:main
    dump = cylc.flow.scripts.dump:main
    ext-trigger = cylc.flow.scripts.ext_trigger:main
    get-resources = cylc.flow.scripts.get_resources:main
    function-run = cylc.flow.scripts.function_run:main
    get-workflow-contact = cylc.flow.scripts.get_workflow_contact:main
    get-workflow-version = cylc.flow.scripts.get_workflow_version:main
    graph = cylc.flow.scripts.graph:main
    hold = cylc.flow.scripts.hold:main
    install = cylc.flow.scripts.install:main
    jobs-kill = cylc.flow.scripts.jobs_kill:main
    jobs-poll = cylc.flow.scripts.jobs_poll:main
    jobs-submit = cylc.flow.scripts.jobs_submit:main
    kill = cylc.flow.scripts.kill:main
    lint = cylc.flow.scripts.lint:main
    list = cylc.flow.scripts.list:main
    message = cylc.flow.scripts.message:main
    pause = cylc.flow.scripts.pause:main
    ping = cylc.flow.scripts.ping:main
    play = cylc.flow.scripts.play:main
    poll = cylc.flow.scripts.poll:main
    psutils = cylc.flow.scripts.psutil:main
    reinstall = cylc.flow.scripts.reinstall:main
    release = cylc.flow.scripts.release:main
    reload = cylc.flow.scripts.reload:main
    remote-init = cylc.flow.scripts.remote_init:main
    remote-tidy = cylc.flow.scripts.remote_tidy:main
    remove = cylc.flow.scripts.remove:main
    report-timings = cylc.flow.scripts.report_timings:main [report-timings]
    scan = cylc.flow.scripts.scan:cli
    set-verbosity = cylc.flow.scripts.set_verbosity:main
    show = cylc.flow.scripts.show:main
    set-outputs = cylc.flow.scripts.set_outputs:main
    stop = cylc.flow.scripts.stop:main
    subscribe = cylc.flow.scripts.subscribe:main
    workflow-state = cylc.flow.scripts.workflow_state:main
    tui = cylc.flow.scripts.tui:main
    trigger = cylc.flow.scripts.trigger:main
    validate = cylc.flow.scripts.validate:main
    view = cylc.flow.scripts.view:main
    vip = cylc.flow.scripts.validate_install_play:main
    vr = cylc.flow.scripts.validate_reinstall:main
# async functions to run within the scheduler main loop
cylc.main_loop =
    health_check = cylc.flow.main_loop.health_check
    auto_restart = cylc.flow.main_loop.auto_restart
    log_data_store = cylc.flow.main_loop.log_data_store [main_loop-log_data_store]
    log_db = cylc.flow.main_loop.log_db [main_loop-log_db]
    log_main_loop = cylc.flow.main_loop.log_main_loop [main_loop-log_main_loop]
    log_memory = cylc.flow.main_loop.log_memory [main_loop-log_memory]
    reset_bad_hosts = cylc.flow.main_loop.reset_bad_hosts
# NOTE: all entry points should be listed here even if Cylc Flow does not
# provide any implementations, to make entry point scraping easier
cylc.pre_configure =
cylc.post_install =
    log_vc_info = cylc.flow.install_plugins.log_vc_info:main
# NOTE: Built-in xtrigger modules
#   - must contain a function (the xtrigger) with the same name as the module
#   - and may contain a "validate" function to check arguments
cylc.xtriggers =
    echo = cylc.flow.xtriggers.echo
    wall_clock = cylc.flow.xtriggers.wall_clock
    workflow_state = cylc.flow.xtriggers.workflow_state
    suite_state = cylc.flow.xtriggers.suite_state
    xrandom = cylc.flow.xtriggers.xrandom

[bdist_rpm]
requires =
    python3-colorama
    python-isodatetime
    python3-jinja2
    python3-MarkupSafe
    python3-zmq<|MERGE_RESOLUTION|>--- conflicted
+++ resolved
@@ -74,16 +74,9 @@
     protobuf>=4.24.4,<4.25.0
     psutil>=5.6.0
     pyzmq>=22
-<<<<<<< HEAD
-    # https://github.com/pypa/setuptools/issues/3802
-    setuptools>=49,!=67.*
-    importlib_metadata; python_version < "3.8"
+    importlib_metadata>=5.0; python_version < "3.12"
     # NOTE: exclude two urwid versions that were not compatible with Tui
     urwid==2.*,!=2.6.2,!=2.6.3
-=======
-    importlib_metadata>=5.0; python_version < "3.12"
-    urwid==2.*
->>>>>>> d04cd739
     # unpinned transient dependencies used for type checking
     rx
     promise
