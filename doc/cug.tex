--- conflicted
+++ resolved
@@ -6629,39 +6629,18 @@
 
 \begin{myitemize}
     \item The disconnect button can be used to temporarily prevent the
-<<<<<<< HEAD
-        graph from changing as the content of the suite changes (and
-        in real time operation suites evolve quite slowly anyway)
-    \item In most suites, toggling the greyed-out ``base graph'' nodes
-        (which do not represent current live task proxies and are just
-        present to fill out the graph structure) will dramatically
-        reduce the size of the graph (but it will split into several
-        disconnected sub-trees).
+        graph from changing as the suite evolves.
+    \item The greyed-out base nodes, which are only present to fill out
+        the graph structure, can be toggled off (but this will split the
+        graph into disconnected sub-trees).
     \item Right-click on a task and choose the ``Focus'' option to restrict
         the graph display to that task's cycle point. Anything interesting
         happening in other cycle points will show up as disconnected
         rectangular nodes to the right of the graph (and you can click on
         those to instantly refocus to their cycle points).
-    \item Task filtering is the ultimate quick route to temporarily focusing
-        on just the tasks you're interested in (but this will
-        destroy the graph structure, to state the obvious).
-=======
-        graph from changing as the suite evolves.
-    \item By default, runahead-limited tasks (and the greyed-out base
-        graph nodes that connect the graph to them) are not displayed.
-        This typically reduces the size of the graph size quite a lot.
-    \item The greyed-out base nodes, which are only present to fill out
-        the graph structure, can be toggled off entirely (but this will 
-        split the graph into disconnected sub-trees).
-    \item Right-click ``Focus'' to restrict the graph display to the
-        clicked node's cycle time. Anything interesting happening in
-        other cycles will show up as disconnected rectangular nodes to
-        the right of the graph (and you can click on those to intantly
-        refocus to their cycles).
     \item Task filtering is the ultimate quick route to focusing on just
         the tasks you're interested in, but this will destroy the graph
         structure.
->>>>>>> dc624f54
 \end{myitemize}
 
 \section{Cylc Project README File}
