#!/usr/bin/env python
# coding=utf-8

# THIS FILE IS PART OF THE CYLC SUITE ENGINE.
# Copyright (C) NIWA & British Crown (Met Office) & Contributors.
#
# This program is free software: you can redistribute it and/or modify
# it under the terms of the GNU General Public License as published by
# the Free Software Foundation, either version 3 of the License, or
# (at your option) any later version.
#
# This program is distributed in the hope that it will be useful,
# but WITHOUT ANY WARRANTY; without even the implied warranty of
# MERCHANTABILITY or FITNESS FOR A PARTICULAR PURPOSE.  See the
# GNU General Public License for more details.
#
# You should have received a copy of the GNU General Public License
# along with this program.  If not, see <http://www.gnu.org/licenses/>.

import codecs
import re
from glob import glob
from os.path import join, dirname, abspath

from setuptools import setup, find_namespace_packages

here = abspath(dirname(__file__))


def read(*parts):
    with codecs.open(join(here, *parts), 'r') as fp:
        return fp.read()


def find_version(*file_paths):
    version_file = read(*file_paths)
    version_match = re.search(r"^__version__ = ['\"]([^'\"]*)['\"]",
                              version_file, re.M)
    if version_match:
        return version_match.group(1)
    raise RuntimeError("Unable to find version string.")


install_requires = [
    'ansimarkup>=1.0.0',
    'colorama==0.4.*',
    'click>=7.0',
    'graphene>=2.1,<3',
    'jinja2==2.11.*',
    'metomi-isodatetime==1!2.0.*',
<<<<<<< HEAD
    'protobuf==3.12.0rc1',
=======
    'markupsafe==1.1.*',
    'protobuf==3.12.1',
>>>>>>> e9f6e274
    'pyzmq==18.1.*',
    'psutil>=5.6.0',
    'urwid==2.*'
]
tests_require = [
    'codecov>=2.0.0',
    'coverage>=5.0.0',
    'pytest-cov>=2.8.0',
    'pytest>=5.3.0',
    'pycodestyle>=2.5.0',
    'testfixtures>=6.11.0'
]

extra_requires = {
    'empy': [
        'EmPy==3.3.*'
    ],
    'all': [],
    'report-timings': [
        'pandas==0.25.*'
    ],
    'main_loop-log_data_store': [
        'pympler',
        'matplotlib'
    ],
    'main_loop-log_main_loop': [
        'matplotlib'
    ],
    'main_loop-log_memory': [
        'pympler',
        'matplotlib'
    ]
}
extra_requires['all'] = (
    tests_require
    + list({
        req
        for reqs in extra_requires.values()
        for req in reqs
    })
)


setup(
    version=find_version("cylc", "flow", "__init__.py"),
    long_description=open('README.md').read(),
    long_description_content_type="text/markdown",
    scripts=glob(join('bin', '*')),
    packages=find_namespace_packages(include=["cylc.*"]),
    package_data={
        'cylc.flow': [
            'etc/*.yaml', 'etc/flow*.eg', 'etc/job.sh',
            'etc/syntax/*', 'etc/cylc-bash-completion'
        ]
    },
    install_requires=install_requires,
    tests_require=tests_require,
    extras_require=extra_requires,
    project_urls={
        "Documentation": "https://cylc.github.io/documentation.html",
        "Source": "https://github.com/cylc/cylc-flow",
        "Tracker": "https://github.com/cylc/cylc-flow/issues"
    }
)<|MERGE_RESOLUTION|>--- conflicted
+++ resolved
@@ -48,12 +48,7 @@
     'graphene>=2.1,<3',
     'jinja2==2.11.*',
     'metomi-isodatetime==1!2.0.*',
-<<<<<<< HEAD
-    'protobuf==3.12.0rc1',
-=======
-    'markupsafe==1.1.*',
     'protobuf==3.12.1',
->>>>>>> e9f6e274
     'pyzmq==18.1.*',
     'psutil>=5.6.0',
     'urwid==2.*'
