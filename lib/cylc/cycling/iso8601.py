# -*- coding: utf-8 -*-

#C: THIS FILE IS PART OF THE CYLC SUITE ENGINE.
#C: Copyright (C) 2008-2014 Hilary Oliver, NIWA
#C:
#C: This program is free software: you can redistribute it and/or modify
#C: it under the terms of the GNU General Public License as published by
#C: the Free Software Foundation, either version 3 of the License, or
#C: (at your option) any later version.
#C:
#C: This program is distributed in the hope that it will be useful,
#C: but WITHOUT ANY WARRANTY; without even the implied warranty of
#C: MERCHANTABILITY or FITNESS FOR A PARTICULAR PURPOSE.  See the
#C: GNU General Public License for more details.
#C:
#C: You should have received a copy of the GNU General Public License
#C: along with this program.  If not, see <http://www.gnu.org/licenses/>.

import re
from isodatetime.data import TimeInterval
from isodatetime.dumpers import TimePointDumper
from isodatetime.parsers import TimePointParser, TimeIntervalParser
from isodatetime.timezone import (
    get_local_time_zone, get_local_time_zone_format)
from cylc.time_parser import CylcTimeParser
from cylc.cycling import PointBase, IntervalBase
from parsec.validate import IllegalValueError

# TODO - Consider copy vs reference of points, intervals, sequences
# TODO - Use context points properly
# TODO - ignoring anchor in back-compat sections


CYCLER_TYPE_ISO8601 = "iso8601"
CYCLER_TYPE_SORT_KEY_ISO8601 = "b"

MEMOIZE_LIMIT = 10000

interval_parser = TimeIntervalParser()

OLD_STRPTIME_FORMATS_BY_LENGTH = {
    4: "%Y",
    6: "%Y%m",
    8: "%Y%m%d",
    10: "%Y%m%d%H",
    12: "%Y%m%d%H%M",
    14: "%Y%m%d%H%M%S",
}
PREV_DATE_TIME_FORMAT = "%Y%m%d%H"


# The following must be set by calling the init_from_cfg function.
# TODO: this is yukky. Is there a better alternative?
point_parser = None
NUM_EXPANDED_YEAR_DIGITS = None
DUMP_FORMAT = None
ASSUMED_TIME_ZONE = None


def memoize(function):
    """This stores results for a given set of inputs to a function.

    The inputs and results of the function must be immutable.
    Keyword arguments are not allowed.

    To avoid memory leaks, only the first 10000 separate input
    permutations are cached for a given function.

    """
    inputs_results = {}
    def _wrapper(*args):
        try:
            return inputs_results[args]
        except KeyError:
            results = function(*args)
            if len(inputs_results) > MEMOIZE_LIMIT:
                # Full up, no more room.
                return results
            inputs_results[args] = results
            return results
    return _wrapper


class ISO8601Point(PointBase):

    """A single point in an ISO8601 date time sequence."""

    TYPE = CYCLER_TYPE_ISO8601
    TYPE_SORT_KEY = CYCLER_TYPE_SORT_KEY_ISO8601

    @classmethod
    def from_nonstandard_string(cls, point_string):
        return ISO8601Point(str(point_parse(point_string))).standardise()

    def add(self, other):
        return ISO8601Point(self._iso_point_add(self.value, other.value))

    def cmp_(self, other):
        return self._iso_point_cmp(self.value, other.value)

    def standardise(self):
        self.value = str(point_parse(self.value))
        return self

    def sub(self, other):
        if isinstance(other, ISO8601Point):
            return ISO8601Interval(
                self._iso_point_sub_point(self.value, other.value))
        return ISO8601Point(
            self._iso_point_sub_interval(self.value, other.value))

    @staticmethod
    @memoize
    def _iso_point_add(point_string, interval_string):
        point = point_parse(point_string)
        interval = interval_parse(interval_string)
        return str(point + interval)

    @staticmethod
    @memoize
    def _iso_point_cmp(point_string, other_point_string):
        point = point_parse(point_string)
        other_point = point_parse(other_point_string)
        return cmp(point, other_point)

    @staticmethod
    @memoize
    def _iso_point_sub_interval(point_string, interval_string):
        point = point_parse(point_string)
        interval = interval_parse(interval_string)
        return str(point - interval)

    @staticmethod
    @memoize
    def _iso_point_sub_point(point_string, other_point_string):
        point = point_parse(point_string)
        other_point = point_parse(other_point_string)
        return str(point - other_point)


class ISO8601Interval(IntervalBase):

    """The interval between points in an ISO8601 date time sequence."""

    NULL_INTERVAL_STRING = "P0Y"
    TYPE = CYCLER_TYPE_ISO8601
    TYPE_SORT_KEY = CYCLER_TYPE_SORT_KEY_ISO8601

    @classmethod
    def get_null(cls):
        return ISO8601Interval("P0Y")

    def get_inferred_child(self, string):
        """Return an instance with 'string' amounts of my non-zero units."""
        interval = interval_parse(self.value)
        amount_per_unit = int(string)
        unit_amounts = {}
        for attribute in ["years", "months", "weeks", "days",
                          "hours", "minutes", "seconds"]:
            if getattr(interval, attribute):
                unit_amounts[attribute] = amount_per_unit
        interval = TimeInterval(**unit_amounts)
        return ISO8601Interval(str(interval))

    def standardise(self):
        self.value = str(interval_parse(self.value))
        return self

    def add(self, other):
        if isinstance(other, ISO8601Interval):
            return ISO8601Interval(
                self._iso_interval_add(self.value, other.value))
        return ISO8601Point(
                self._iso_point_add(other.value, self.value))

    def cmp_(self, other):
        return self._iso_interval_cmp(self.value, other.value)

    def sub(self, other):
        return ISO8601Interval(
            self._iso_interval_sub(self.value, other.value))

    def __abs__(self):
        return ISO8601Interval(
            self._iso_interval_abs(self.value, self.NULL_INTERVAL_STRING))

    def __mul__(self, m):
        # the suite runahead limit is a multiple of the smallest sequence interval
        return ISO8601Interval(self._iso_interval_mul(self.value, m))

    def __nonzero__(self):
        return self._iso_interval_nonzero(self.value)

    @staticmethod
    @memoize
    def _iso_interval_abs(interval_string, other_interval_string):
        interval = interval_parse(interval_string)
        other = interval_parse(other_interval_string)
        if interval < other:
            return str(interval * -1)
        return interval_string

    @staticmethod
    @memoize
    def _iso_interval_add(interval_string, other_interval_string):
        interval = interval_parse(interval_string)
        other = interval_parse(other_interval_string)
        return str(interval + other)

    @staticmethod
    @memoize
    def _iso_interval_cmp(interval_string, other_interval_string):
        interval = interval_parse(interval_string)
        other = interval_parse(other_interval_string)
        return cmp(interval, other)

    @staticmethod
    @memoize
    def _iso_interval_sub(interval_string, other_interval_string):
        interval = interval_parse(interval_string)
        other = interval_parse(other_interval_string)
        return str(interval - other)

    @staticmethod
    @memoize
    def _iso_interval_mul(interval_string, factor):
        interval = interval_parse(interval_string)
        return str(interval * factor)

    @staticmethod
    @memoize
    def _iso_interval_nonzero(interval_string):
        interval = interval_parse(interval_string)
        return bool(interval)


class ISO8601Sequence(object):
    """
    A sequence of ISO8601 date time points separated by an interval.
    """

    TYPE = CYCLER_TYPE_ISO8601
    TYPE_SORT_KEY = CYCLER_TYPE_SORT_KEY_ISO8601

    @classmethod
    def get_async_expr(cls, start_point=None):
        if start_point is None:
            return "R1"
        return "R1/" + str(start_point)

    def __init__(self, dep_section, context_start_point=None,
                 context_end_point=None):

        self.dep_section = dep_section

        if context_start_point is None:
            self.context_start_point = context_start_point
        else:
            self.context_start_point = ISO8601Point.from_nonstandard_string(
                context_start_point)
        if context_end_point is None:
            self.context_end_point = None
        else:
            self.context_end_point = ISO8601Point.from_nonstandard_string(
                context_end_point)

        self.offset = ISO8601Interval.get_null()

        i = convert_old_cycler_syntax(dep_section)

        if not i:
            raise "ERROR: iso8601 cycling init!"

        self.spec = i
        self.custom_point_parse_function = None
        if DUMP_FORMAT == PREV_DATE_TIME_FORMAT:
            self.custom_point_parse_function = point_parse

        self.time_parser = CylcTimeParser(
            self.context_start_point, self.context_end_point,
            num_expanded_year_digits=NUM_EXPANDED_YEAR_DIGITS,
            dump_format=DUMP_FORMAT,
            custom_point_parse_function=self.custom_point_parse_function,
            assumed_time_zone=ASSUMED_TIME_ZONE
        )
        self.recurrence = self.time_parser.parse_recurrence(i)
        self.step = ISO8601Interval(str(self.recurrence.interval))
        self.value = str(self.recurrence)

    def get_interval(self):
        return self.step

    def get_offset(self):
        return self.offset

<<<<<<< HEAD
    def set_offset(self, offset):
        """Alter state to offset the entire sequence."""
        if self.recurrence.start_point is not None:
            self.recurrence.start_point -= interval_parse(str(offset))
        if self.recurrence.end_point is not None:
            self.recurrence.end_point -= interval_parse(str(offset))
=======
    def set_offset(self, interval):
        """Alter state to offset the entire sequence."""
        self.offset = interval
        start_point = self.context_start_point + self.offset
        end_point = self.context_end_point + self.offset
        self.time_parser = CylcTimeParser(
            str(start_point),
            str(end_point),
            num_expanded_year_digits=NUM_EXPANDED_YEAR_DIGITS,
            dump_format=DUMP_FORMAT,
            custom_point_parse_function=self.custom_point_parse_function,
            assumed_time_zone=ASSUMED_TIME_ZONE
        )
        self.recurrence = self.time_parser.parse_recurrence(self.spec)
>>>>>>> 47465849
        self.value = str(self.recurrence)

    def is_on_sequence(self, point):
        """Return True if point is on-sequence."""
        return self.recurrence.get_is_valid(point_parse(point.value))

    def is_valid(self, point):
        """Return True if point is on-sequence and in-bounds."""
        return self.is_on_sequence(point)

    def get_prev_point(self, point):
        """Return the previous point < point, or None if out of bounds."""
        # may be None if out of the recurrence bounds
        res = None
        prev_point = self.recurrence.get_prev(point_parse(point.value))
        if prev_point:
            res = ISO8601Point(str(prev_point))
        return res

    def get_nearest_prev_point(self, point):
        """Return the largest point < some arbitrary point."""
        if self.is_on_sequence(point):
            return self.get_prev_point(point)
        p_iso_point = point_parse(point.value)
        prev_iso_point = None
        for recurrence_iso_point in self.recurrence:
            if recurrence_iso_point > p_iso_point:
                # Technically, >=, but we already test for this above.
                break
            prev_iso_point = recurrence_iso_point
        if prev_iso_point is None:
            return None
        return ISO8601Point(str(prev_iso_point))

    def get_next_point(self, point):
        """Return the next point > p, or None if out of bounds."""
        p_iso_point = point_parse(point.value)
        for recurrence_iso_point in self.recurrence:
            if recurrence_iso_point > p_iso_point:
                return ISO8601Point(str(recurrence_iso_point))
        return None

    def get_next_point_on_sequence(self, point):
        """Return the on-sequence point > point assuming that point is
        on-sequence, or None if out of bounds."""
        result = None
        next_point = self.recurrence.get_next(point_parse(point.value))
        if next_point:
            result = ISO8601Point(str(next_point))
        return result

    def get_first_point( self, point):
        """Return the first point >= to poing, or None if out of bounds."""
        p_iso_point = point_parse(point.value)
        for recurrence_iso_point in self.recurrence:
            if recurrence_iso_point >= p_iso_point:
                return ISO8601Point(str(recurrence_iso_point))
        return None

    def get_stop_point( self ):
        """Return the last point in this sequence, or None if unbounded."""
        if (self.recurrence.repetitions is not None or (
                (self.recurrence.start_point is not None or
                 self.recurrence.min_point is not None) and
                (self.recurrence.end_point is not None or
                 self.recurrence.max_point is not None))):
            for recurrence_iso_point in self.recurrence:
                pass
            return ISO8601Point(str(recurrence_iso_point))
        return None

    def __eq__(self, other):
        if self.TYPE != other.TYPE:
            return False
        if self.value == other.value:
            return True
        return False


def convert_old_cycler_syntax(dep_section, only_detect_old=False):
    """Convert old cycler syntax into our Cylc-ISO8601 format."""
    m = re.match('^Daily\(\s*(\d+)\s*,\s*(\d+)\s*\)$', dep_section)
    if m:
        # back compat Daily()
        if only_detect_old:
            return True
        anchor, step = m.groups()
        anchor = str(ISO8601Point.from_nonstandard_string(anchor))
        return anchor + '/P' + step + 'D'
    m = re.match('^Monthly\(\s*(\d+)\s*,\s*(\d+)\s*\)$', dep_section)
    if m:
        # back compat Monthly()
        if only_detect_old:
            return True
        anchor, step = m.groups()
        anchor = str(ISO8601Point.from_nonstandard_string(anchor))
        return anchor + '/P' + step + 'M'
    m = re.match('^Yearly\(\s*(\d+)\s*,\s*(\d+)\s*\)$', dep_section)
    if m:
        # back compat Yearly()
        if only_detect_old:
            return True
        anchor, step = m.groups()
        anchor = str(ISO8601Point.from_nonstandard_string(anchor))
        return anchor + '/P' + step + 'Y'
    m = re.match('(0?[0-9]|1[0-9]|2[0-3])$', dep_section)
    if m:
        # back compat 0,6,12 etc.
        if only_detect_old:
            return True
        anchor = m.groups()[0]
        return "T%02d/PT24H" % int(anchor)
    if only_detect_old:
        return False
    return dep_section


def get_backwards_compatibility_mode():
    """Return whether we are in the old cycling syntax regime."""
    return DUMP_FORMAT == PREV_DATE_TIME_FORMAT


def init_from_cfg(cfg):
    """Initialise global variables (yuk) based on the configuration."""
    num_expanded_year_digits = cfg['cylc'][
        'cycle point num expanded year digits']
    time_zone = cfg['cylc']['cycle point time zone']
    custom_dump_format = cfg['cylc']['cycle point format']
    initial_cycle_time = cfg['scheduling']['initial cycle time']
    final_cycle_time = cfg['scheduling']['final cycle time']
    assume_utc = cfg['cylc']['UTC mode']
    test_cycle_time = initial_cycle_time
    if initial_cycle_time is None:
        test_cycle_time = final_cycle_time
    if test_cycle_time is not None and re.match("\d+$", test_cycle_time):
        dep_sections = list(cfg['scheduling']['dependencies'])
        while dep_sections:
            dep_section = dep_sections.pop(0)
            if re.search("(?![^(]+\)),", dep_section):
                dep_sections.extend([i.strip() for i in 
                                     re.split("(?![^(]+\)),", dep_section)])
                continue
            if ((dep_section == "graph" and
                    cfg['scheduling']['dependencies']['graph']) or
                    convert_old_cycler_syntax(dep_section,
                                              only_detect_old=True)):
                # Old cycling syntax is present.
                custom_dump_format = PREV_DATE_TIME_FORMAT
                num_expanded_year_digits = 0
                break
    init(
        num_expanded_year_digits=num_expanded_year_digits,
        custom_dump_format=custom_dump_format,
        time_zone=time_zone,
        assume_utc=assume_utc
    )


def init(num_expanded_year_digits=0, custom_dump_format=None, time_zone=None,
         assume_utc=False):
    """Initialise global variables (yuk)."""
    global point_parser
    global DUMP_FORMAT
    global NUM_EXPANDED_YEAR_DIGITS
    global ASSUMED_TIME_ZONE
    if time_zone is None:
        if assume_utc:
            time_zone = "Z"
            time_zone_hours_minutes = (0, 0)
        else:
            time_zone = get_local_time_zone_format(reduced_mode=True)
            time_zone_hours_minutes = get_local_time_zone()
    else:       
        time_zone_hours_minutes = TimePointDumper().get_time_zone(time_zone)
    ASSUMED_TIME_ZONE = time_zone_hours_minutes
    NUM_EXPANDED_YEAR_DIGITS = num_expanded_year_digits
    if custom_dump_format is None:
        if num_expanded_year_digits > 0:
            DUMP_FORMAT = u"±XCCYYMMDDThhmm" + time_zone
        else:
            DUMP_FORMAT = "CCYYMMDDThhmm" + time_zone
        
    else:
        DUMP_FORMAT = custom_dump_format
        if u"±X" not in custom_dump_format and num_expanded_year_digits:
            raise IllegalValueError(
                'cycle time format',
                ('cylc', 'cycle point format'),
                DUMP_FORMAT
            )
    point_parser = TimePointParser(
        allow_only_basic=False,
        allow_truncated=True,
        num_expanded_year_digits=NUM_EXPANDED_YEAR_DIGITS,
        dump_format=DUMP_FORMAT,
        assumed_time_zone=time_zone_hours_minutes
    )


def interval_parse(interval_string):
    try:
        return _interval_parse(interval_string).copy()
    except Exception:
        try:
            return -1 * _interval_parse(
                interval_string.replace("-", "", 1)).copy()
        except Exception:
            return _interval_parse(
                interval_string.replace("+", "", 1)).copy()


@memoize
def _interval_parse(interval_string):
    return interval_parser.parse(interval_string)


def point_parse(point_string):
    return _point_parse(point_string).copy()

@memoize
def _point_parse(point_string):
    if "%" in DUMP_FORMAT:
        try:
            point = point_parser.strptime(point_string, DUMP_FORMAT)
        except ValueError as e:
            strptime_string = _get_old_strptime_format(point_string)
            if strptime_string is not None:
                return point_parser.strptime(point_string, strptime_string)
    try:
        point = point_parser.parse(point_string)  # Fail?
        return point
    except ValueError:
        strptime_string = _get_old_strptime_format(point_string)
        if strptime_string is None:
            raise
        return point_parser.strptime(point_string, strptime_string)


def _get_old_strptime_format(point_string):
    try:
        return OLD_STRPTIME_FORMATS_BY_LENGTH[len(point_string)]
    except KeyError:
        return None


if __name__ == '__main__':
    cylc_config = {"cylc": {"cycle point num expanded year digits": 0,
                            "cycle point format": None,
                            "cycle point time zone": None}}
    init_from_cfg(cylc_config)
    p_start = ISO8601Point('20100808T00')
    p_stop = ISO8601Point('20100808T02')
    i = ISO8601Interval('PT6H')
    print p_start - i 
    print p_stop + i 

    print
    r = ISO8601Sequence('PT10M', str(p_start), str(p_stop),)
    r.set_offset(- ISO8601Interval('PT10M'))
    p = r.get_next_point(ISO8601Point('20100808T0000'))
    print p
    while p and p < p_stop:
        print ' + ' + str(p), r.is_on_sequence(p)
        p = r.get_next_point(p)
    print 
    while p and p >= p_start:
        print ' + ' + str(p), r.is_on_sequence(p)
        p = r.get_prev_point(p)
     
    print
    print r.is_on_sequence(ISO8601Point('20100809T0005'))<|MERGE_RESOLUTION|>--- conflicted
+++ resolved
@@ -293,29 +293,12 @@
     def get_offset(self):
         return self.offset
 
-<<<<<<< HEAD
     def set_offset(self, offset):
         """Alter state to offset the entire sequence."""
         if self.recurrence.start_point is not None:
             self.recurrence.start_point -= interval_parse(str(offset))
         if self.recurrence.end_point is not None:
             self.recurrence.end_point -= interval_parse(str(offset))
-=======
-    def set_offset(self, interval):
-        """Alter state to offset the entire sequence."""
-        self.offset = interval
-        start_point = self.context_start_point + self.offset
-        end_point = self.context_end_point + self.offset
-        self.time_parser = CylcTimeParser(
-            str(start_point),
-            str(end_point),
-            num_expanded_year_digits=NUM_EXPANDED_YEAR_DIGITS,
-            dump_format=DUMP_FORMAT,
-            custom_point_parse_function=self.custom_point_parse_function,
-            assumed_time_zone=ASSUMED_TIME_ZONE
-        )
-        self.recurrence = self.time_parser.parse_recurrence(self.spec)
->>>>>>> 47465849
         self.value = str(self.recurrence)
 
     def is_on_sequence(self, point):
