--- conflicted
+++ resolved
@@ -283,48 +283,26 @@
                         # may be None if out of sequence bounds
                         adjusted.append( adj )
                 if adjusted:
-<<<<<<< HEAD
                     sself.point = min( adjusted )
-                    if sself.intercycle_offset is None:
-                        sself.cleanup_cutoff = None
-                    else:
-                        sself.cleanup_cutoff = (
-                            sself.point + sself.intercycle_offset)
-                    sself.id = TaskID.get( sself.name, str(sself.point) )
-=======
-                    sself.tag = min( adjusted )
                     if sself.max_intercycle_offset is None:
                         sself.cleanup_cutoff = None
                     else:
                         sself.cleanup_cutoff = (
-                            sself.tag + sself.max_intercycle_offset)
-                    sself.id = TaskID.get( sself.name, str(sself.tag) )
->>>>>>> c460eb30
+                            sself.point + sself.max_intercycle_offset)
+                    sself.id = TaskID.get( sself.name, str(sself.point) )
                 else:
                     sself.point = None
                     # this task is out of sequence bounds (caller much
                     # check for a point of None)
                     return
             else:
-<<<<<<< HEAD
                 sself.point = start_point
-                if sself.intercycle_offset is None:
-                    sself.cleanup_cutoff = None
-                else:
-                    sself.cleanup_cutoff = (
-                        sself.point + sself.intercycle_offset)
-                sself.id = TaskID.get( sself.name, str(sself.point) )
-=======
-                sself.tag = start_point
                 if sself.max_intercycle_offset is None:
                     sself.cleanup_cutoff = None
                 else:
                     sself.cleanup_cutoff = (
-                        sself.tag + sself.max_intercycle_offset)
-                sself.id = TaskID.get( sself.name, str(sself.tag) )
-
-            sself.c_time = sself.tag
->>>>>>> c460eb30
+                        sself.point + sself.max_intercycle_offset)
+                sself.id = TaskID.get( sself.name, str(sself.point) )
 
             if 'clocktriggered' in self.modifiers:
                 sself.real_time_delay =  float( self.clocktriggered_offset )
