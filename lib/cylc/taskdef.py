#!/usr/bin/env python

#C: THIS FILE IS PART OF THE CYLC SUITE ENGINE.
#C: Copyright (C) 2008-2014 Hilary Oliver, NIWA
#C:
#C: This program is free software: you can redistribute it and/or modify
#C: it under the terms of the GNU General Public License as published by
#C: the Free Software Foundation, either version 3 of the License, or
#C: (at your option) any later version.
#C:
#C: This program is distributed in the hope that it will be useful,
#C: but WITHOUT ANY WARRANTY; without even the implied warranty of
#C: MERCHANTABILITY or FITNESS FOR A PARTICULAR PURPOSE.  See the
#C: GNU General Public License for more details.
#C:
#C: You should have received a copy of the GNU General Public License
#C: along with this program.  If not, see <http://www.gnu.org/licenses/>.

# NOTE on conditional and non-conditional triggers: all plain triggers
# (for a single task) are held in a single prerequisite object; but one
# such object is held for each conditional trigger. This has
# implications for global detection of duplicated prerequisites
# (detection is currently disabled).

import sys, re, os
from prerequisites.prerequisites import prerequisites
from prerequisites.plain_prerequisites import plain_prerequisites
from prerequisites.conditionals import conditional_prerequisites
from task_output_logs import logfiles
from outputs import outputs
import TaskID
from task_output_logs import logfiles
from parsec.OrderedDict import OrderedDict
from cycling.loader import get_interval_cls, get_point_relative, get_interval


class Error( Exception ):
    """base class for exceptions in this module."""
    pass

class DefinitionError( Error ):
    """
    Exception raise for errors in taskdef initialization.
    """
    def __init__( self, msg ):
        self.msg = msg
    def __str__( self ):
        return repr( self.msg )

class taskdef(object):

    def __init__( self, name, rtcfg, run_mode, ict ):
        if re.search( '[^0-9a-zA-Z_\.]', name ):
            # dot for namespace syntax (NOT USED).
            # regex [\w] allows spaces.
            raise DefinitionError, "ERROR: Illegal task name: " + name

        self.run_mode = run_mode
        self.rtconfig = rtcfg
        self.ict = ict

        self.sequences = []
        self.implicit_sequences = []  # Implicit sequences are deprecated.

        # some defaults
        self.intercycle = False
        self.max_future_prereq_point = None
        self.intercycle_offsets = []
        self.sequential = False
        self.cycling = False
        self.modifiers = []
        self.is_coldstart = False
        self.suite_polling_cfg = {}

        self.follow_on_task = None
        self.clocktriggered_offset = None
        self.namespace_hierarchy = []
        # triggers[0,6] = [ A, B:1, C(T-6), ... ]
        self.triggers = {}
        # cond[6,18] = [ '(A & B)|C', 'C | D | E', ... ]
        self.cond_triggers = {}
        self.outputs = [] # list of explicit internal outputs; change to dict if need to vary per cycle.

        self.name = name
        self.type = 'cycling'

    def add_trigger( self, trigger, sequence ):
        if sequence not in self.triggers:
            self.triggers[ sequence ] = []
        self.triggers[sequence].append(trigger)

    def add_conditional_trigger( self, triggers, exp, sequence ):
        if sequence not in self.cond_triggers:
            self.cond_triggers[ sequence ] = []
        self.cond_triggers[ sequence ].append( [triggers,exp] )

    def add_sequence( self, sequence, is_implicit=False ):
        # TODO ISO - SEQUENCES CAN BE HELD BY TASK CLASS NOT INSTANCE
        if sequence not in self.sequences:
            self.sequences.append( sequence )
            if is_implicit:
                self.implicit_sequences.append( sequence )

    def get_cleanup_cutoff_point( self, my_point, offset_sequence_tuples):
        """Extract the max dependent cycle point for this point."""
        print "Extract cleanup cutoff", self.name, my_point
        if not offset_sequence_tuples:
            print "    not offset_seq_tuples: None"
            return None
        cutoff_points = []
        for offset_string, sequence in offset_sequence_tuples:
            print "    offset_string, sequence", offset_string, str(sequence)
            if offset_string is None:
                # This indicates a dependency across the whole suite run.
                return None
            if sequence is None:
                cutoff_points.append(
                    my_point - get_interval(offset_string))
                print "        cutoff point candidate:", cutoff_points[-1]
                continue
            dependent_point = sequence.get_start_point()
            
            matching_dependent_points = []
            while dependent_point is not None:
                target_point = (
                    get_point_relative(offset_string, dependent_point))
                print "    dependent, target:", dependent_point, target_point
                if target_point > my_point:
                    # Assume monotonic (target_point can never jump back).
                    break
                if target_point == my_point:
                    matching_dependent_points.append(dependent_point)
                    print "        cutoff point candidate:", dependent_point
                dependent_point = sequence.get_next_point_on_sequence(
                    dependent_point)
            if matching_dependent_points:
                # Choose the largest of the dependent points.
                cutoff_points.append(matching_dependent_points[-1])
        if cutoff_points:
            max_cutoff_point = max(cutoff_points)
            print "    cutoff max:", max_cutoff_point
            if max_cutoff_point < my_point:
                print "    too low, defaulting to:", my_point
                return my_point
            return max_cutoff_point
        print "    no cutoff points:", None
        return None
                
    def time_trans( self, strng, hours=False ):
        # Time unit translation.
        # THIS IS NOT CURRENTLY USED, but may be useful in the future.
        # translate a time of the form:
        #  x sec, y min, z hr
        # into float MINUTES or HOURS,

        if not re.search( '^\s*(.*)\s*min\s*$', strng ) and \
            not re.search( '^\s*(.*)\s*sec\s*$', strng ) and \
            not re.search( '^\s*(.*)\s*hr\s*$', strng ):
                print >> sys.stderr, "ERROR: missing time unit on " + strng
                sys.exit(1)

        m = re.search( '^\s*(.*)\s*min\s*$', strng )
        if m:
            [ mins ] = m.groups()
            if hours:
                return str( float( mins / 60.0 ) )
            else:
                return str( float(mins) )

        m = re.search( '^\s*(.*)\s*sec\s*$', strng )
        if m:
            [ secs ] = m.groups()
            if hours:
                return str( float(secs)/3600.0 )
            else:
                return str( float(secs)/60.0 )

        m = re.search( '^\s*(.*)\s*hr\s*$', strng )
        if m:
            [ hrs ] = m.groups()
            if hours:
                return float(hrs)
            else:
                return float(hrs)*60.0

    def get_task_class( self ):
        # return a task proxy class definition, to be used for
        # instantiating objects of this particular task class.
        base_types = []
        for foo in self.modifiers + [self.type]:
            mod = __import__( 'cylc.task_types.' + foo, fromlist=[foo] )
            base_types.append( getattr( mod, foo ) )

        tclass = type( self.name, tuple( base_types), dict())

        # set class variables here
        tclass.title = self.rtconfig['title']
        tclass.description = self.rtconfig['description']

        # For any instance-specific environment variables (note that
        # [runtime][TASK][enviroment] is now held in a class variable).
        tclass.env_vars = OrderedDict()

        tclass.name = self.name        # TODO - NOT NEEDED, USED class.__name__

        tclass.rtconfig = self.rtconfig
        tclass.run_mode = self.run_mode

        tclass.elapsed_times = []
        tclass.mean_total_elapsed_time = None

        tclass.intercycle = self.intercycle
        tclass.max_future_prereq_point = None
        tclass.follow_on = self.follow_on_task

        tclass.namespace_hierarchy = self.namespace_hierarchy

        def tclass_add_prerequisites( sself, point  ):
            # NOTE: Task objects hold all triggers defined for the task
            # in all cycling graph sections in this data structure:
            #     self.triggers[sequence] = [list of triggers for this
            #     sequence]
            # The list of triggers associated with sequenceX will only be
            # used by a particular task if the task's cycle point is a
            # valid member of sequenceX's sequence of cycle points.

            # 1) non-conditional triggers
            pp = plain_prerequisites( sself.id, self.ict )
            sp = plain_prerequisites( sself.id, self.ict )

            if self.sequential:
                # For tasks declared 'sequential' we automatically add a
                # previous-instance inter-cycle trigger, and adjust the
                # cleanup cutoff (determined by inter-cycle triggers)
                # accordingly.

                p_next = None
                adjusted = []
                for seq in self.sequences:
                    nxt = seq.get_next_point(sself.point)
                    if nxt:
                        # may be None if beyond the sequence bounds
                        adjusted.append( nxt )
                if adjusted:
                    p_next = min( adjusted )
                    if (sself.cleanup_cutoff is not None and
                            sself.cleanup_cutoff < p_next):
                        sself.cleanup_cutoff = p_next
                else:
                    # TODO ISO - ??
                    pass

                p_prev = None
                adjusted = []
                for seq in self.sequences:
                    prv = seq.get_nearest_prev_point(sself.point)
                    if prv:
                        # may be None if out of sequence bounds
                        adjusted.append( prv )
                if adjusted:
                    p_prev = max( adjusted )
                    pp.add( TaskID.get( sself.name, str(p_prev) ) + ' succeeded' )
                else:
                    # TODO ISO - ??
                    pass

            for sequence in self.triggers:
                for trig in self.triggers[ sequence ]:
                    if trig.cycling and not sequence.is_valid( sself.point ):
                        # This trigger is not used in current cycle
                        continue
<<<<<<< HEAD
                    if (self.ict is None or
                            trig.evaluation_offset_string is None or
                            (get_point_relative(
                                trig.evaluation_offset_string, tag) >=
                             self.ict)):
                        # i.c.t. can be None after a restart, if one
                        # is not specified in the suite definition.

                        message, prereq_point = trig.get( tag )
                        if (prereq_point != tag and
                                (sself.max_future_prereq_point is None or
                                 prereq_point >
                                 sself.max_future_prereq_point)):
                            sself.max_future_prereq_point = prereq_point

                        if trig.suicide:
                            sp.add( message )
                        else:
                            pp.add( message )
=======
                    if self.ict is None or \
                            trig.evaluation_offset is None or \
                                ( point - trig.evaluation_offset ) >= self.ict:
                            # i.c.t. can be None after a restart, if one
                            # is not specified in the suite definition.

                            if trig.suicide:
                                sp.add( trig.get( point ))
                            else:
                                pp.add( trig.get( point ))
>>>>>>> 34c5b22f

            sself.prerequisites.add_requisites( pp )
            sself.suicide_prerequisites.add_requisites( sp )

            # 2) conditional triggers
            for sequence in self.cond_triggers.keys():
                for ctrig, exp in self.cond_triggers[ sequence ]:
                    foo = ctrig.keys()[0]
                    if (ctrig[foo].cycling and
                            not sequence.is_valid( sself.point)):
                        # This trigger is not valid for current cycle (see NOTE just above)
                        continue
                    cp = conditional_prerequisites( sself.id, self.ict )
                    for label in ctrig:
                        trig = ctrig[label]
                        if (self.ict is not None and
                                trig.evaluation_offset_string is not None):
                            is_less_than_ict = (
<<<<<<< HEAD
                                get_point_relative(
                                    trig.evaluation_offset_string, tag) <
                                self.ict
                            )
                            cp.add( trig.get( tag )[0], label,
                                    is_less_than_ict)
                        else:
                            cp.add( trig.get( tag )[0], label )
=======
                                point - trig.evaluation_offset < self.ict)
                            cp.add( trig.get( point ), label,
                                    is_less_than_ict)
                        else:
                            cp.add( trig.get( point ), label )
>>>>>>> 34c5b22f
                    cp.set_condition( exp )
                    if ctrig[foo].suicide:
                        sself.suicide_prerequisites.add_requisites( cp )
                    else:
                        sself.prerequisites.add_requisites( cp )

        tclass.add_prerequisites = tclass_add_prerequisites

        # class init function
        def tclass_init( sself, start_point, initial_state, stop_point=None,
                         startup=False, validate=False, submit_num=0,
                         exists=False ):

            sself.sequences = self.sequences
            sself.implicit_sequences = self.implicit_sequences
            sself.startup = startup
            sself.submit_num = submit_num
            sself.exists=exists
            sself.intercycle_offsets = self.intercycle_offsets

            if self.cycling and startup:
                # adjust up to the first on-sequence cycle point
                adjusted = []
                for seq in sself.sequences:
                    adj = seq.get_first_point( start_point )
                    if adj:
                        # may be None if out of sequence bounds
                        adjusted.append( adj )
                if adjusted:
<<<<<<< HEAD
                    sself.tag = min( adjusted )
                    sself.cleanup_cutoff = self.get_cleanup_cutoff_point(
                        sself.tag, self.intercycle_offsets)
                    sself.id = TaskID.get( sself.name, str(sself.tag) )
=======
                    sself.point = min( adjusted )
                    if sself.max_intercycle_offset is None:
                        sself.cleanup_cutoff = None
                    else:
                        sself.cleanup_cutoff = (
                            sself.point + sself.max_intercycle_offset)
                    sself.id = TaskID.get( sself.name, str(sself.point) )
>>>>>>> 34c5b22f
                else:
                    sself.point = None
                    # this task is out of sequence bounds (caller much
                    # check for a point of None)
                    return
            else:
<<<<<<< HEAD
                sself.tag = start_point
                sself.cleanup_cutoff = self.get_cleanup_cutoff_point(
                    sself.tag, self.intercycle_offsets)
                sself.id = TaskID.get( sself.name, str(sself.tag) )

            sself.c_time = sself.tag
=======
                sself.point = start_point
                if sself.max_intercycle_offset is None:
                    sself.cleanup_cutoff = None
                else:
                    sself.cleanup_cutoff = (
                        sself.point + sself.max_intercycle_offset)
                sself.id = TaskID.get( sself.name, str(sself.point) )
>>>>>>> 34c5b22f

            if 'clocktriggered' in self.modifiers:
                sself.real_time_delay =  float( self.clocktriggered_offset )

            # prerequisites
            sself.prerequisites = prerequisites( self.ict )
            sself.suicide_prerequisites = prerequisites( self.ict )
            sself.add_prerequisites( sself.point )

            sself.logfiles = logfiles()
            for lfile in self.rtconfig[ 'extra log files' ]:
                sself.logfiles.add_path( lfile )

            # outputs
            sself.outputs = outputs( sself.id )
            for outp in self.outputs:
                msg = outp.get( sself.point )
                if not sself.outputs.exists( msg ):
                    sself.outputs.add( msg )
            sself.outputs.register()

            if stop_point:
                # cycling tasks with a final cycle point set
                super( sself.__class__, sself ).__init__(
                    initial_state, stop_point, validate=validate )
            else:
                # TODO ISO - is this OK for vanished Async tasks?
                sself.stop_point = None
                super( sself.__class__, sself ).__init__( initial_state, validate=validate )

            sself.suite_polling_cfg = self.suite_polling_cfg
            sself.reconfigure_me = False
            sself.is_coldstart = self.is_coldstart
            sself.set_from_rtconfig()

        tclass.__init__ = tclass_init

        return tclass
<|MERGE_RESOLUTION|>--- conflicted
+++ resolved
@@ -269,17 +269,16 @@
                     if trig.cycling and not sequence.is_valid( sself.point ):
                         # This trigger is not used in current cycle
                         continue
-<<<<<<< HEAD
                     if (self.ict is None or
                             trig.evaluation_offset_string is None or
                             (get_point_relative(
-                                trig.evaluation_offset_string, tag) >=
+                                trig.evaluation_offset_string, point) >=
                              self.ict)):
                         # i.c.t. can be None after a restart, if one
                         # is not specified in the suite definition.
 
-                        message, prereq_point = trig.get( tag )
-                        if (prereq_point != tag and
+                        message, prereq_point = trig.get( point )
+                        if (prereq_point != point and
                                 (sself.max_future_prereq_point is None or
                                  prereq_point >
                                  sself.max_future_prereq_point)):
@@ -289,18 +288,6 @@
                             sp.add( message )
                         else:
                             pp.add( message )
-=======
-                    if self.ict is None or \
-                            trig.evaluation_offset is None or \
-                                ( point - trig.evaluation_offset ) >= self.ict:
-                            # i.c.t. can be None after a restart, if one
-                            # is not specified in the suite definition.
-
-                            if trig.suicide:
-                                sp.add( trig.get( point ))
-                            else:
-                                pp.add( trig.get( point ))
->>>>>>> 34c5b22f
 
             sself.prerequisites.add_requisites( pp )
             sself.suicide_prerequisites.add_requisites( sp )
@@ -319,22 +306,14 @@
                         if (self.ict is not None and
                                 trig.evaluation_offset_string is not None):
                             is_less_than_ict = (
-<<<<<<< HEAD
                                 get_point_relative(
-                                    trig.evaluation_offset_string, tag) <
+                                    trig.evaluation_offset_string, point) <
                                 self.ict
                             )
-                            cp.add( trig.get( tag )[0], label,
+                            cp.add( trig.get( point )[0], label,
                                     is_less_than_ict)
                         else:
-                            cp.add( trig.get( tag )[0], label )
-=======
-                                point - trig.evaluation_offset < self.ict)
-                            cp.add( trig.get( point ), label,
-                                    is_less_than_ict)
-                        else:
-                            cp.add( trig.get( point ), label )
->>>>>>> 34c5b22f
+                            cp.add( trig.get( point )[0], label )
                     cp.set_condition( exp )
                     if ctrig[foo].suicide:
                         sself.suicide_prerequisites.add_requisites( cp )
@@ -364,42 +343,20 @@
                         # may be None if out of sequence bounds
                         adjusted.append( adj )
                 if adjusted:
-<<<<<<< HEAD
-                    sself.tag = min( adjusted )
+                    sself.point = min( adjusted )
                     sself.cleanup_cutoff = self.get_cleanup_cutoff_point(
-                        sself.tag, self.intercycle_offsets)
-                    sself.id = TaskID.get( sself.name, str(sself.tag) )
-=======
-                    sself.point = min( adjusted )
-                    if sself.max_intercycle_offset is None:
-                        sself.cleanup_cutoff = None
-                    else:
-                        sself.cleanup_cutoff = (
-                            sself.point + sself.max_intercycle_offset)
+                        sself.point, self.intercycle_offsets)
                     sself.id = TaskID.get( sself.name, str(sself.point) )
->>>>>>> 34c5b22f
                 else:
                     sself.point = None
                     # this task is out of sequence bounds (caller much
                     # check for a point of None)
                     return
             else:
-<<<<<<< HEAD
-                sself.tag = start_point
+                sself.point = start_point
                 sself.cleanup_cutoff = self.get_cleanup_cutoff_point(
                     sself.tag, self.intercycle_offsets)
-                sself.id = TaskID.get( sself.name, str(sself.tag) )
-
-            sself.c_time = sself.tag
-=======
-                sself.point = start_point
-                if sself.max_intercycle_offset is None:
-                    sself.cleanup_cutoff = None
-                else:
-                    sself.cleanup_cutoff = (
-                        sself.point + sself.max_intercycle_offset)
                 sself.id = TaskID.get( sself.name, str(sself.point) )
->>>>>>> 34c5b22f
 
             if 'clocktriggered' in self.modifiers:
                 sself.real_time_delay =  float( self.clocktriggered_offset )
