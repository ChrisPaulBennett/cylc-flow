#!/usr/bin/env python

#C: THIS FILE IS PART OF THE CYLC SUITE ENGINE.
#C: Copyright (C) 2008-2014 Hilary Oliver, NIWA
#C:
#C: This program is free software: you can redistribute it and/or modify
#C: it under the terms of the GNU General Public License as published by
#C: the Free Software Foundation, either version 3 of the License, or
#C: (at your option) any later version.
#C:
#C: This program is distributed in the hope that it will be useful,
#C: but WITHOUT ANY WARRANTY; without even the implied warranty of
#C: MERCHANTABILITY or FITNESS FOR A PARTICULAR PURPOSE.  See the
#C: GNU General Public License for more details.
#C:
#C: You should have received a copy of the GNU General Public License
#C: along with this program.  If not, see <http://www.gnu.org/licenses/>.

from cylc_pyro_server import pyro_server
from task_types import task, clocktriggered
from job_submission import jobfile
from suite_host import get_suite_host
from owner import user
from shutil import copy as shcopy
from copy import deepcopy
import datetime, time
import port_scan
import logging
import re, os, sys, shutil, traceback
from state_summary import state_summary
from passphrase import passphrase
from locking.lockserver import lockserver
from locking.suite_lock import suite_lock
from suite_id import identifier
from config import config, SuiteConfigError, TaskNotDefinedError
from cfgspec.site import sitecfg
from port_file import port_file, PortFileExistsError, PortFileError
from regpath import RegPath
from CylcError import TaskNotFoundError, SchedulerError
from RunEventHandler import RunHandler
from LogDiagnosis import LogSpec
from suite_state_dumping import dumper
from suite_logging import suite_log
import threading
from suite_cmd_interface import comqueue
from suite_info_interface import info_interface
from suite_log_interface import log_interface
import TaskID
from task_pool import pool
import flags
import cylc.rundb
from Queue import Queue, Empty
from batch_submit import event_batcher, poll_and_kill_batcher
import subprocess
from wallclock import now
from cycling.loader import get_point
import isodatetime.data
import isodatetime.parsers


class request_handler( threading.Thread ):

    def __init__( self, pyro ):
        threading.Thread.__init__(self)
        self.pyro = pyro
        self.quit = False
        self.log = logging.getLogger( 'main' )
        self.log.info(  str(self.getName()) + " start (Request Handling)")


    def run( self ):
        while True:
            self.pyro.handleRequests(timeout=1)
            if self.quit:
                break
        self.log.info(  str(self.getName()) + " exit (Request Handling)")


class scheduler(object):

    def __init__( self, is_restart=False ):

        # SUITE OWNER
        self.owner = user

        # SUITE HOST
        self.host= get_suite_host()

        self.lock_acquired = False

        self.is_restart = is_restart

        self.graph_warned = {}

        self.suite_env = {}
        self.suite_task_env = {}
        self.suite_contact_env = {}

        self.do_process_tasks = False
        self.do_update_state_summary = False

        # initialize some items in case of early shutdown
        # (required in the shutdown() method)
        self.suite_id = None
        self.suite_state = None
        self.command_queue = None
        self.pool = None
        self.eventq_worker = None
        self.pollkq_worker = None
        self.request_handler = None
        self.pyro = None
        self.state_dumper = None

        self._profile_amounts = {}
        self._profile_update_times = {}

        # provide a variable to allow persistance of reference test settings
        # across reloads
        self.reference_test_mode = False
        self.gen_reference_log = False

        self.do_shutdown = None
        self.threads_stopped = False

        self.stop_task = None
        self.stop_clock_time = None  # When not None, in Unix time
        self.stop_clock_time_description = None  # Human-readable format.

        self.start_tag = None
        self.stop_tag = None
        self.cli_start_tag = None

        self.parser.add_option( "--until",
                help="Shut down after all tasks have PASSED this cycle time.",
                metavar="CYCLE", action="store", dest="stop_tag" )

        self.parser.add_option( "--hold", help="Hold (don't run tasks) "
                "immediately on starting.",
                action="store_true", default=False, dest="start_held" )

        self.parser.add_option( "--hold-after",
                help="Hold (don't run tasks) AFTER this cycle time.",
                metavar="CYCLE", action="store", dest="hold_time" )

        self.parser.add_option( "-m", "--mode",
                help="Run mode: live, simulation, or dummy; default is live.",
                metavar="STRING", action="store", default='live', dest="run_mode" )

        self.parser.add_option( "--reference-log",
                help="Generate a reference log for use in reference tests.",
                action="store_true", default=False, dest="genref" )

        self.parser.add_option( "--reference-test",
                help="Do a test run against a previously generated reference log.",
                action="store_true", default=False, dest="reftest" )

        self.parse_commandline()


    def configure( self ):
        # read-only commands to expose directly to the network
        self.info_commands = {
                'ping suite'        : self.info_ping_suite,
                'ping task'         : self.info_ping_task,
                'suite info'        : self.info_get_suite_info,
                'task list'         : self.info_get_task_list,
                'task info'         : self.info_get_task_info,
                'all families'      : self.info_get_all_families,
                'triggering families' : self.info_get_triggering_families,
                'first-parent ancestors'    : self.info_get_first_parent_ancestors,
                'first-parent descendants'  : self.info_get_first_parent_descendants,
                'do live graph movie'       : self.info_do_live_graph_movie,
                'graph raw'         : self.info_get_graph_raw,
                'task requisites'   : self.info_get_task_requisites,
                }

        # control commands to expose indirectly via a command queue
        self.control_commands = {
                'stop cleanly'          : self.command_stop_cleanly,
                'stop quickly'          : self.command_stop_quickly,
                'stop now'              : self.command_stop_now,
                'stop after tag'        : self.command_set_stop_after_tag,
                'stop after clock time' : self.command_set_stop_after_clock_time,
                'stop after task'       : self.command_set_stop_after_task,
                'release suite'         : self.command_release_suite,
                'release task'          : self.command_release_task,
                'remove cycle'          : self.command_remove_cycle,
                'remove task'           : self.command_remove_task,
                'hold suite now'        : self.command_hold_suite,
                'hold task now'         : self.command_hold_task,
                'set runahead'          : self.command_set_runahead,
                'set verbosity'         : self.command_set_verbosity,
                'purge tree'            : self.command_purge_tree,
                'reset task state'      : self.command_reset_task_state,
                'trigger task'          : self.command_trigger_task,
                'nudge suite'           : self.command_nudge,
                'insert task'           : self.command_insert_task,
                'reload suite'          : self.command_reload_suite,
                'add prerequisite'      : self.command_add_prerequisite,
                'poll tasks'            : self.command_poll_tasks,
                'kill tasks'            : self.command_kill_tasks,
                }

        # run dependency negotation etc. after these commands
        self.proc_cmds = [
            'release suite',
            'release task',
            'kill cycle',
            'kill task',
            'set runahead',
            'purge tree',
            'reset task state',
            'trigger task',
            'nudge suite',
            'insert task',
            'reload suite',
            'prerequisite'
            ]

        self.configure_suite()

        # REMOTELY ACCESSIBLE SUITE IDENTIFIER
        self.suite_id = identifier( self.suite, self.owner )
        self.pyro.connect( self.suite_id, 'cylcid', qualified = False )

        reqmode = self.config.cfg['cylc']['required run mode']
        if reqmode:
            if reqmode != self.run_mode:
                raise SchedulerError, 'ERROR: this suite requires the ' + reqmode + ' run mode'

        # TODO - self.config.fdir can be used instead of self.suite_dir
        self.reflogfile = os.path.join(self.config.fdir,'reference.log')

        if self.gen_reference_log or self.reference_test_mode:
            self.configure_reftest()

        # Note that the following lines must be present at the top of
        # the suite log file for use in reference test runs:
        self.log.info( 'Suite starting at ' + now().isoformat())
        if self.run_mode == 'live':
            self.log.info( 'Log event clock: real time' )
        else:
            self.log.info( 'Log event clock: accelerated' )
        self.log.info( 'Run mode: ' + self.run_mode )
        self.log.info( 'Start tag: ' + str(self.start_tag) )
        self.log.info( 'Stop tag: ' + str(self.stop_tag) )

        self.asynchronous_task_list = self.config.get_asynchronous_task_name_list()

        self.pool = pool( self.suite, self.db, self.stop_tag, self.config, self.pyro, self.log, self.run_mode )
        self.state_dumper.pool = self.pool
        self.request_handler = request_handler( self.pyro )
        self.request_handler.start()

        # LOAD TASK POOL ACCORDING TO STARTUP METHOD
        self.old_user_at_host_set = set()
        self.load_tasks()

        # REMOTELY ACCESSIBLE SUITE STATE SUMMARY
        self.suite_state = state_summary( self.config, self.run_mode, str(self.pool.get_min_ctime()) )
        self.pyro.connect( self.suite_state, 'state_summary')

        self.state_dumper.set_cts( self.start_tag, self.stop_tag )
        self.configure_suite_environment()

        # Write suite contact environment variables.
        # 1) local file (os.path.expandvars is called automatically for local)
        suite_run_dir = sitecfg.get_derived_host_item(self.suite, 'suite run directory')
        env_file_path = os.path.join(suite_run_dir, "cylc-suite-env")
        f = open(env_file_path, 'wb')
        for key, value in self.suite_contact_env.items():
            f.write("%s=%s\n" % (key, value))
        f.close()
        # 2) restart only: copy to other accounts with still-running tasks
        r_suite_run_dir = os.path.expandvars(
                sitecfg.get_derived_host_item(self.suite, 'suite run directory'))
        for user_at_host in self.old_user_at_host_set:
            # Reinstate suite contact file to each old job's user@host
            if '@' in user_at_host:
                owner, host = user_at_host.split('@', 1)
            else:
                owner, host = None, user_at_host
            if (owner, host) in [(None, 'localhost'), (user, 'localhost')]:
                continue
            r_suite_run_dir = sitecfg.get_derived_host_item(
                                self.suite,
                                'suite run directory',
                                host,
                                owner)
            r_env_file_path = '%s:%s/cylc-suite-env' % (
                                user_at_host,
                                r_suite_run_dir)
            self.log.info('Installing %s' % r_env_file_path)
            cmd1 = (['ssh'] + task.task.SUITE_CONTACT_ENV_SSH_OPTS +
                    [user_at_host, 'mkdir', '-p', r_suite_run_dir])
            cmd2 = (['scp'] + task.task.SUITE_CONTACT_ENV_SSH_OPTS +
                    [env_file_path, r_env_file_path])
            for cmd in [cmd1, cmd2]:
                subprocess.check_call(cmd)
            task.task.suite_contact_env_hosts.append( user_at_host )

        self.already_timed_out = False
        if self.config.cfg['cylc']['event hooks']['timeout']:
            self.set_suite_timer()

        self.nudge_timer_start = None
        self.nudge_timer_on = False
        self.auto_nudge_interval = 5 # seconds


    def process_command_queue( self ):
        queue = self.command_queue.get_queue()
        n = queue.qsize()
        if n > 0:
            print 'Processing ' + str(n) + ' queued command(s)'
        else:
            return

        while True:
            try:
                name, args = queue.get(False)
            except Empty:
                break
            print '  +', name
            cmdstr = name + '(' + ','.join( [ str(a) for a in args ]) + ')'
            try:
                self.control_commands[ name ]( *args )
            except Exception, x:
                # don't let a bad command bring the suite down
                self.log.warning( traceback.format_exc() )
                self.log.warning( str(x) )
                self.log.warning( 'Command failed: ' +  cmdstr )
            else:
                self.log.info( 'Command succeeded: ' + cmdstr )
                self.do_update_state_summary = True
                if name in self.proc_cmds:
                    self.do_process_tasks = True
            queue.task_done()


    def _task_type_exists( self, name_or_id ):
        # does a task name or id match a known task type in this suite?
        name = name_or_id
        if TaskID.DELIM in name_or_id:
            name, tag = TaskID.split(name_or_id)
        if name in self.config.get_task_name_list():
            return True
        else:
            return False


    #_________INFO_COMMANDS_____________________________________________

    def info_ping_suite( self ):
        return True


    def info_ping_task( self, task_id ):
        return self.pool.ping_task( task_id )


    def info_get_suite_info( self ):
        return [ self.config.cfg['title'], user ]


    def info_get_task_list( self, logit=True ):
        return self.config.get_task_name_list()


    def info_get_task_info( self, task_names ):
        info = {}
        for name in task_names:
            if self._task_type_exists( name ):
                info[ name ] = self.config.get_task_class( name ).describe()
            else:
                info[ name ] = ['ERROR: no such task type']
        return info


    def info_get_all_families( self, exclude_root=False ):
        fams = self.config.get_first_parent_descendants().keys()
        if exclude_root:
            return fams[:-1]
        else:
            return fams


    def info_get_triggering_families( self ):
        return self.config.triggering_families


    def info_get_first_parent_descendants( self ):
        # families for single-inheritance hierarchy based on first parents
        return deepcopy(self.config.get_first_parent_descendants())


    def info_do_live_graph_movie( self ):
        return ( self.config.cfg['visualization']['enable live graph movie'], self.suite_dir )


    def info_get_first_parent_ancestors( self, pruned=False ):
        # single-inheritance hierarchy based on first parents
        return deepcopy(self.config.get_first_parent_ancestors(pruned) )


    def info_get_graph_raw( self, cto, ctn, raw, group_nodes, ungroup_nodes,
            ungroup_recursive, group_all, ungroup_all ):
        return self.config.get_graph_raw( cto, ctn, raw, group_nodes,
                ungroup_nodes, ungroup_recursive, group_all, ungroup_all), \
                        self.config.suite_polling_tasks, \
                        self.config.leaves, self.config.feet


    def info_get_task_requisites( self, in_ids ):
        ids = []
        for id in in_ids:
            if not self._task_type_exists( id ):
                continue
            ids.append( id )
        return self.pool.get_task_requisites( ids )


     # CONTROL_COMMANDS__________________________________________________

    def command_stop_cleanly( self, kill_first=False ):
        self.pool.worker.request_stop( empty_before_exit=False )
        if kill_first:
            self.pool.kill_all_tasks()
        self.do_shutdown = 'clean'
        self.threads_stopped = False


    def command_stop_quickly( self ):
        self.pool.worker.request_stop( empty_before_exit=False )
        self.do_shutdown = 'quick'
        self.threads_stopped = False


    def command_stop_now( self ):
        self.pool.worker.request_stop( empty_before_exit=False )
        self.do_shutdown = 'now'
        self.threads_stopped = False


    def command_set_stop_after_tag( self, tag ):
        self.set_stop_ctime( tag )


    def command_set_stop_after_clock_time( self, arg ):
        # format: ISO 8601 compatible or YYYY/MM/DD-HH:mm (backwards comp.)
        parser = isodatetime.parsers.TimePointParser()
        try:
            stop_point = parser.parse(arg)
        except ValueError as exc:
            try:
                stop_point = parser.strptime("%Y/%m/%d-%H:%M")
            except ValueError:
                raise exc  # Raise the first (prob. more relevant) ValueError.
        stop_time_in_epoch_seconds = int(stop_point.get(
            "seconds_since_unix_epoch"))
        self.set_stop_clock( stop_time_in_epoch_seconds, str(stop_point) )


    def command_set_stop_after_task( self, tid ):
        if TaskID.is_valid_id(tid):
            self.set_stop_task( tid )


    def command_release_task( self, name, tag, is_family ):
        matches = self.get_matching_tasks( name, is_family )
        if not matches:
            raise TaskNotFoundError, "No matching tasks found: " + name
        task_ids = [ TaskID.get(i,tag) for i in matches ]
        self.pool.release_tasks( task_ids )


    def command_poll_tasks( self, name, tag, is_family ):
        matches = self.get_matching_tasks( name, is_family )
        if not matches:
            raise TaskNotFoundError, "No matching tasks found: " + name
        task_ids = [ TaskID.get(i,tag) for i in matches ]
        self.pool.poll_tasks( task_ids )


    def command_kill_tasks( self, name, tag, is_family ):
        matches = self.get_matching_tasks( name, is_family )
        if not matches:
            raise TaskNotFoundError, "No matching tasks found: " + name
        task_ids = [ TaskID.get(i,tag) for i in matches ]
        self.pool.kill_tasks( task_ids )


    def command_release_suite( self ):
        self.release_suite()


    def command_hold_task( self, name, tag, is_family ):
        matches = self.get_matching_tasks( name, is_family )
        if not matches:
            raise TaskNotFoundError, "No matching tasks found: " + name
        task_ids = [ TaskID.get(i,tag) for i in matches ]
        self.pool.hold_tasks( task_ids )


    def command_hold_suite( self ):
        self.hold_suite()


    def command_hold_after_tag( self, tag ):
        """TODO - not currently used, add to the cylc hold command"""
        # TODO ISO - USE VAR NAMES TO MAKE CLEAR STRING CTIME/TAG VS POINT
        self.hold_suite( tag )
        self.log.info( "The suite will pause when all tasks have passed " + tag )


    def command_set_verbosity( self, level ):
        # change logging verbosity:
        if level == 'debug':
            new_level = logging.DEBUG
        elif level == 'info':
            new_level = logging.INFO
        elif level == 'warning':
            new_level = logging.WARNING
        elif level == 'error':
            new_level = logging.ERROR
        elif level == 'critical':
            new_level = logging.CRITICAL
        else:
            self.log.warning( "Illegal logging level: " + level )
            return False, "Illegal logging level: " + level

        self.log.setLevel( new_level )

        flags.debug = ( level == 'debug' )
        return True, 'OK'


    def command_remove_cycle( self, tag, spawn ):
        self.pool.remove_entire_cycle( tag,spawn )


    def command_remove_task( self, name, tag, is_family, spawn ):
        matches = self.get_matching_tasks( name, is_family )
        if not matches:
            raise TaskNotFoundError, "No matching tasks found: " + name
        task_ids = [ TaskID.get(i,tag) for i in matches ]
        self.pool.remove_tasks( task_ids, spawn )


    def command_insert_task( self, name, tag, is_family, stop_tag ):
        matches = self.get_matching_tasks( name, is_family )
        if not matches:
            raise TaskNotFoundError, "No matching tasks found: " + name
        task_ids = [ TaskID.get(i,tag) for i in matches ]

        point = get_point(tag)
        if stop_tag is None:
            stop_point = None
        else:
            stop_point = get_point(stop_tag)

        for task_id in task_ids:
            name, tag = TaskID.split( task_id )
            # TODO - insertion of start-up tasks? (startup=False is assumed here)
            new_task = self.config.get_task_proxy( name, point, 'waiting', stop_point, startup=False, submit_num=self.db.get_task_current_submit_num(name, tag), exists=self.db.get_task_state_exists(name, tag))
            if new_task:
                self.pool.add( new_task )


    def command_nudge( self ):
        # just to cause the task processing loop to be invoked
        pass


    def command_reload_suite( self ):
        self.reconfigure()


    def command_set_runahead( self  ):
        self.pool.set_runahead()

    #___________________________________________________________________

    def set_suite_timer( self, reset=False ):
        ts = now()
        self.suite_timer_start = ts
        print str(self.config.cfg['cylc']['event hooks']['timeout']) + " minute suite timer starts NOW:", ts.isoformat()


    def reconfigure( self ):
        print "RELOADING the suite definition"
        self.configure_suite( reconfigure=True )

        self.asynchronous_task_list = self.config.get_asynchronous_task_name_list()

        self.pool.reconfigure( self.config, self.stop_tag )

        self.suite_state.config = self.config
        self.configure_suite_environment()

        if self.gen_reference_log or self.reference_test_mode:
            self.configure_reftest(recon=True)

        # update state dumper state
        self.state_dumper.set_cts( self.start_tag, self.stop_tag )

<<<<<<< HEAD
=======
    def reload_taskdefs( self ):
        found = False
        for itask in self.pool.get_tasks():
            if itask.state.is_currently('submitted','running'):
                # do not reload active tasks as it would be possible to
                # get a task proxy incompatible with the running task
                if itask.reconfigure_me:
                    found = True
                continue
            if itask.reconfigure_me:
                itask.reconfigure_me = False
                if itask.name in self.orphans:
                    # orphaned task
                    if itask.state.is_currently('waiting', 'queued', 'submit-retrying', 'retrying'):
                        # if not started running yet, remove it.
                        self.pool.remove( itask, '(task orphaned by suite reload)' )
                    else:
                        # set spawned already so it won't carry on into the future
                        itask.state.set_spawned()
                        self.log.warning( 'orphaned task will not continue: ' + itask.id  )
                else:
                    self.log.info( 'RELOADING TASK DEFINITION FOR ' + itask.id  )
                    new_task = self.config.get_task_proxy( itask.name, itask.tag, itask.state.get_status(), None, itask.startup, submit_num=self.db.get_task_current_submit_num(itask.name, itask.tag), exists=self.db.get_task_state_exists(itask.name, itask.tag) )
                    # set reloaded task's spawn status
                    if itask.state.has_spawned():
                        new_task.state.set_spawned()
                    else:
                        new_task.state.set_unspawned()
                    # succeeded tasks need their outputs set completed:
                    if itask.state.is_currently('succeeded'):
                        new_task.reset_state_succeeded(manual=False)

                    # carry some task proxy state over to the new instance
                    new_task.summary = itask.summary
                    new_task.started_time = itask.started_time
                    new_task.submitted_time = itask.submitted_time
                    new_task.succeeded_time = itask.succeeded_time
                    new_task.etc = itask.etc

                    # if currently retrying, retain the old retry delay
                    # list, to avoid extra retries (the next instance
                    # of the task will still be as newly configured)
                    if itask.state.is_currently( 'retrying' ):
                        new_task.retry_delay = itask.retry_delay
                        new_task.retry_delays = itask.retry_delays
                        new_task.retry_delay_timer_start = itask.retry_delay_timer_start
                    elif itask.state.is_currently( 'submit-retrying' ):
                        new_task.sub_retry_delay = itask.sub_retry_delay
                        new_task.sub_retry_delays = itask.sub_retry_delays
                        new_task.sub_retry_delays_orig = itask.sub_retry_delays_orig
                        new_task.sub_retry_delay_timer_start = itask.sub_retry_delay_timer_start

                    new_task.try_number = itask.try_number
                    new_task.sub_try_number = itask.sub_try_number
                    new_task.submit_num = itask.submit_num

                    self.pool.remove( itask, '(suite definition reload)' )
                    self.add_new_task_proxy( new_task )

        self.reconfiguring = found
>>>>>>> dc624f54

    def parse_commandline( self ):
        self.run_mode = self.options.run_mode

        # LOGGING LEVEL
        if flags.debug:
            self.logging_level = logging.DEBUG
        else:
            self.logging_level = logging.INFO

        if self.options.reftest:
            self.reference_test_mode = self.options.reftest

        if self.options.genref:
            self.gen_reference_log = self.options.genref


    def configure_pyro( self ):
        # CONFIGURE SUITE PYRO SERVER
        self.pyro = pyro_server( self.suite, self.suite_dir,
                sitecfg.get( ['pyro','base port'] ),
                sitecfg.get( ['pyro','maximum number of ports'] ) )
        self.port = self.pyro.get_port()

        try:
            self.port_file = port_file( self.suite, self.port )
        except PortFileExistsError,x:
            print >> sys.stderr, x
            raise SchedulerError( 'Suite already running? (if not, delete the port file)' )
        except PortFileError,x:
            raise SchedulerError( str(x) )


    def configure_suite( self, reconfigure=False ):
        # LOAD SUITE CONFIG FILE

        self.config = config( self.suite, self.suiterc,
                self.options.templatevars,
                self.options.templatevars_file, run_mode=self.run_mode,
                cli_start_tag=self.cli_start_tag,
                is_restart=self.is_restart, is_reload=reconfigure)

        # Initial and final cycle times - command line takes precedence
        self.start_tag = self.cli_start_tag or self.config.cfg['scheduling']['initial cycle time']
        self.stop_tag = self.options.stop_tag or self.config.cfg['scheduling']['final cycle time']
        if self.start_tag:
            self.start_tag = get_point( self.start_tag )
        if self.stop_tag:
            self.stop_tag = get_point( self.stop_tag )

        if (not self.start_tag and not self.is_restart and
            self.config.cycling_tasks):
            print >> sys.stderr, 'WARNING: No initial cycle time provided - no cycling tasks will be loaded.'

        if self.run_mode != self.config.run_mode:
            self.run_mode = self.config.run_mode

        if not reconfigure:
            self.state_dumper = dumper( self.suite, self.run_mode, self.start_tag, self.stop_tag )

            run_dir = sitecfg.get_derived_host_item( self.suite, 'suite run directory' )
            if not self.is_restart:     # create new suite_db file (and dir) if needed
                self.db = cylc.rundb.CylcRuntimeDAO(suite_dir=run_dir, new_mode=True)
            else:
                self.db = cylc.rundb.CylcRuntimeDAO(suite_dir=run_dir)

            self.hold_suite_now = False
            self.hold_time = None
            if self.options.hold_time:
                self.hold_time = get_point( self.options.hold_time )

        # USE LOCKSERVER?
        self.use_lockserver = self.config.cfg['cylc']['lockserver']['enable']
        self.lockserver_port = None
        if self.use_lockserver:
            # check that user is running a lockserver
            # DO THIS BEFORE CONFIGURING PYRO FOR THE SUITE
            # (else scan etc. will hang on the partially started suite).
            # raises port_scan.SuiteNotFound error:
            self.lockserver_port = lockserver( self.host ).get_port()

        # ALLOW MULTIPLE SIMULTANEOUS INSTANCES?
        self.exclusive_suite_lock = not self.config.cfg['cylc']['lockserver']['simultaneous instances']

        # Running in UTC time? (else just use the system clock)
        flags.utc = self.config.cfg['cylc']['UTC mode']
        if flags.utc:
            os.environ['TZ'] = 'UTC'

        if not reconfigure:
            slog = suite_log( self.suite )
            self.suite_log_dir = slog.get_dir()
            slog.pimp( self.logging_level )
            self.log = slog.get_log()
            self.logfile = slog.get_path()

            self.command_queue = comqueue( self.control_commands.keys() )
            self.pyro.connect( self.command_queue, 'command-interface' )

            self.event_queue = Queue()
            task.task.event_queue = self.event_queue
            self.eventq_worker = event_batcher(
                    'Event Handlers', self.event_queue,
                    self.config.cfg['cylc']['event handler submission']['batch size'],
                    self.config.cfg['cylc']['event handler submission']['delay between batches'],
                    self.suite )
            self.eventq_worker.start()

            self.poll_and_kill_queue = Queue()
            task.task.poll_and_kill_queue = self.poll_and_kill_queue
            self.pollkq_worker = poll_and_kill_batcher(
                    'Poll & Kill Commands', self.poll_and_kill_queue,
                    self.config.cfg['cylc']['poll and kill command submission']['batch size'],
                    self.config.cfg['cylc']['poll and kill command submission']['delay between batches'],
                    self.suite )
            self.pollkq_worker.start()

            self.info_interface = info_interface( self.info_commands )
            self.pyro.connect( self.info_interface, 'suite-info' )

            self.log_interface = log_interface( slog )
            self.pyro.connect( self.log_interface, 'log' )

            self.log.info( "port:" +  str( self.port ))


    def configure_suite_environment( self ):

        # static cylc and suite-specific variables:
        self.suite_env = {
                'CYLC_UTC'               : str(flags.utc),
                'CYLC_MODE'              : 'scheduler',
                'CYLC_DEBUG'             : str( flags.debug ),
                'CYLC_VERBOSE'           : str( flags.verbose ),
                'CYLC_USE_LOCKSERVER'    : str( self.use_lockserver ),
                'CYLC_LOCKSERVER_PORT'   : str( self.lockserver_port ), # "None" if not using lockserver
                'CYLC_DIR_ON_SUITE_HOST' : os.environ[ 'CYLC_DIR' ],
                'CYLC_SUITE_NAME'        : self.suite,
                'CYLC_SUITE_REG_NAME'    : self.suite, # DEPRECATED
                'CYLC_SUITE_HOST'        : str( self.host ),
                'CYLC_SUITE_OWNER'       : self.owner,
                'CYLC_SUITE_PORT'        :  str( self.pyro.get_port()),
                'CYLC_SUITE_REG_PATH'    : RegPath( self.suite ).get_fpath(), # DEPRECATED
                'CYLC_SUITE_DEF_PATH_ON_SUITE_HOST' : self.suite_dir,
                'CYLC_SUITE_INITIAL_CYCLE_TIME' : str( self.start_tag ), # may be "None"
                'CYLC_SUITE_FINAL_CYCLE_TIME'   : str( self.stop_tag ), # may be "None"
                'CYLC_SUITE_LOG_DIR'     : self.suite_log_dir # needed by the test battery
                }

        # Contact details for remote tasks, written to file on task
        # hosts because the details can change on restarting a suite.
        self.suite_contact_env = {
                'CYLC_SUITE_NAME'        : self.suite_env['CYLC_SUITE_NAME' ],
                'CYLC_SUITE_HOST'        : self.suite_env['CYLC_SUITE_HOST' ],
                'CYLC_SUITE_OWNER'       : self.suite_env['CYLC_SUITE_OWNER'],
                'CYLC_SUITE_PORT'        : self.suite_env['CYLC_SUITE_PORT' ],
                }

        # Set local values of variables that are potenitally task-specific
        # due to different directory paths on different task hosts. These
        # are overridden by tasks prior to job submission, but in
        # principle they could be needed locally by event handlers:
        self.suite_task_env = {
                'CYLC_SUITE_RUN_DIR'    : sitecfg.get_derived_host_item( self.suite, 'suite run directory' ),
                'CYLC_SUITE_WORK_DIR'   : sitecfg.get_derived_host_item( self.suite, 'suite work directory' ),
                'CYLC_SUITE_SHARE_DIR'  : sitecfg.get_derived_host_item( self.suite, 'suite share directory' ),
                'CYLC_SUITE_SHARE_PATH' : '$CYLC_SUITE_SHARE_DIR', # DEPRECATED
                'CYLC_SUITE_DEF_PATH'   : self.suite_dir
                }
        # (note global config automatically expands environment variables in local paths)

        # Add to the scheduler environment for possible use by event handlers
        for var,val in self.suite_env.items():
            os.environ[var] = val
        for var,val in self.suite_task_env.items():
            os.environ[var] = val

        # Pass these to the jobfile generation module.
        # TODO - find a better, less back-door, way of doing this!
        jobfile.jobfile.suite_env = self.suite_env
        jobfile.jobfile.suite_task_env = self.suite_task_env
        # And pass contact env to the task module
        task.task.suite_contact_env = self.suite_contact_env

        # Suite bin directory for event handlers executed by the scheduler.
        os.environ['PATH'] = self.suite_dir + '/bin:' + os.environ['PATH']

        # User defined local variables that may be required by event handlers
        cenv = self.config.cfg['cylc']['environment']
        for var in cenv:
            os.environ[var] = os.path.expandvars(cenv[var])


    def configure_reftest( self, recon=False ):
        if self.gen_reference_log:
            self.config.cfg['cylc']['log resolved dependencies'] = True

        elif self.reference_test_mode:
            req = self.config.cfg['cylc']['reference test']['required run mode']
            if req and req != self.run_mode:
                raise SchedulerError, 'ERROR: this suite allows only ' + req + ' mode reference tests'
            handlers = self.config.cfg['cylc']['event hooks']['shutdown handler']
            if handlers:
                print >> sys.stderr, 'WARNING: replacing shutdown event handlers for reference test run'
            self.config.cfg['cylc']['event hooks']['shutdown handler'] = [ self.config.cfg['cylc']['reference test']['suite shutdown event handler'] ]
            self.config.cfg['cylc']['log resolved dependencies'] = True
            self.config.cfg['cylc']['event hooks']['abort if shutdown handler fails'] = True
            if not recon:
                spec = LogSpec( self.reflogfile )
                self.start_tag = get_point( spec.get_start_tag() )
                self.stop_tag = spec.get_stop_tag()
                if self.stop_tag is not None:
                    self.stop_tag = get_point( self.stop_tag )
            self.ref_test_allowed_failures = self.config.cfg['cylc']['reference test']['expected task failures']
            if not self.config.cfg['cylc']['reference test']['allow task failures'] and len( self.ref_test_allowed_failures ) == 0:
                self.config.cfg['cylc']['abort if any task fails'] = True
            self.config.cfg['cylc']['event hooks']['abort on timeout'] = True
            timeout = self.config.cfg['cylc']['reference test'][ self.run_mode + ' mode suite timeout' ]
            if not timeout:
                raise SchedulerError, 'ERROR: suite timeout not defined for ' + self.run_mode + ' mode reference test'
            self.config.cfg['cylc']['event hooks']['timeout'] = timeout
            self.config.cfg['cylc']['event hooks']['reset timer'] = False


    def run_event_handlers( self, name, fg, msg ):
        if self.run_mode != 'live' or \
                ( self.run_mode == 'simulation' and \
                        self.config.cfg['cylc']['simulation mode']['disable suite event hooks'] ) or \
                ( self.run_mode == 'dummy' and \
                        self.config.cfg['cylc']['dummy mode']['disable suite event hooks'] ):
            return
 
        handlers = self.config.cfg['cylc']['event hooks'][name + ' handler']
        if handlers:
            for handler in handlers:
                try:
                    RunHandler( name, handler, self.suite, msg=msg, fg=fg )
                except Exception, x:
                    # Note: test suites depends on this message:
                    print >> sys.stderr, '\nERROR: ' + name + ' EVENT HANDLER FAILED'
                    raise SchedulerError, x
                    if name == 'shutdown' and self.reference_test_mode:
                            sys.exit( '\nERROR: SUITE REFERENCE TEST FAILED' )
                else:
                    if name == 'shutdown' and self.reference_test_mode:
                        # TODO - this isn't true, it just means the
                        # shutdown handler run successfully:
                        print '\nSUITE REFERENCE TEST PASSED'


    def run( self ):

        if self.use_lockserver:
            # request suite access from the lock server
            if suite_lock( self.suite, self.suite_dir, self.host, self.lockserver_port, 'scheduler' ).request_suite_access( self.exclusive_suite_lock ):
               self.lock_acquired = True
            else:
               raise SchedulerError( "Failed to acquire a suite lock" )

        if self.hold_time:
            # TODO - HANDLE STOP AND PAUSE TIMES THE SAME WAY?
            self.hold_suite( self.hold_time )

        if self.options.start_held:
            self.log.info( "Held on start-up (no tasks will be submitted)")
            self.hold_suite()

        abort = self.config.cfg['cylc']['event hooks']['abort if startup handler fails']
        self.run_event_handlers( 'startup', abort, 'suite starting' )

        while True: # MAIN LOOP
            # PROCESS ALL TASKS whenever something has changed that might
            # require renegotiation of dependencies, etc.

            t0 = time.time()

            if self.pool.reconfiguring:
                # suite definition reload still in progress
                self.pool.reload_taskdefs()

            self.pool.release_runahead_tasks()

            if self.process_tasks():
                if flags.debug:
                    self.log.debug( "BEGIN TASK PROCESSING" )
                    main_loop_start_time = now()

                self.pool.match_dependencies()

                ready = self.pool.process()
                self.process_resolved( ready )

                self.pool.spawn_tasks()

                self.pool.remove_spent_tasks()

                self.state_dumper.dump()

                self.do_update_state_summary = True

                self.pool.wireless.expire( self.pool.get_min_ctime() )

                if flags.debug:
                    delta = now() - main_loop_start_time
                    seconds = delta.seconds + float(delta.microseconds)/10**6
                    self.log.debug( "END TASK PROCESSING (took " + str( seconds ) + " sec)" )

            self.pool.process_queued_task_messages()

            self.process_command_queue()

            #print '<Pyro'
            if flags.iflag or self.do_update_state_summary:
                flags.iflag = False
                self.do_update_state_summary = False
                self.update_state_summary()

            if self.config.cfg['cylc']['event hooks']['timeout']:
                self.check_suite_timer()

            # hard abort? (TODO - will a normal shutdown suffice here?)
            # 1) "abort if any task fails" is set, and one or more tasks failed
            if self.config.cfg['cylc']['abort if any task fails']:
                if self.pool.any_task_failed():
                    raise SchedulerError( 'One or more tasks failed and "abort if any task fails" is set' )

            # 4) the run is a reference test, and any disallowed failures occured
            if self.reference_test_mode:
                if len( self.ref_test_allowed_failures ) > 0:
                    for itask in self.pool.get_failed_tasks():
                        if itask.id not in self.ref_test_allowed_failures:
                            print >> sys.stderr, itask.id
                            raise SchedulerError( 'A task failed unexpectedly: not in allowed failures list' )

            # check submission and execution timeout and polling timers
            if self.run_mode != 'simulation':
                self.pool.check_task_timers()

            if not self.do_shutdown:
                # check if the suite should shut down automatically now
                if self.check_stop_clock() or self.check_stop_task() or self.pool.check_stop():
                    self.command_stop_cleanly()

            if self.do_shutdown:
                # Tell the non job-submission command threads to stop
                # now or when their queues are empty, according to the
                # type of shutdown. The job submission thread has been
                # stopped already by the stop commands. Note that the
                # threads_stopped flag is reset by the stop commands so
                # that 'stop --now' can override other stops in progress.
                if not self.threads_stopped and self.do_shutdown == 'now':
                    self.threads_stopped = True
                    self.eventq_worker.request_stop( empty_before_exit=False )
                    self.pollkq_worker.request_stop( empty_before_exit=False )
                elif not self.threads_stopped and \
                        ( self.do_shutdown == 'quick' or \
                        self.do_shutdown == 'clean' and self.pool.no_active_tasks() ):
                    self.threads_stopped = True
                    # In a clean shutdown we don't stop the threads
                    # while there are still active tasks, because they
                    # could exit early if their queues temporarily empty
                    # while the final tasks are running.
                    self.eventq_worker.request_stop( empty_before_exit=True )
                    self.pollkq_worker.request_stop( empty_before_exit=True )

            if self.do_shutdown and \
                    not self.pool.worker.is_alive() and \
                    not self.eventq_worker.is_alive() and \
                    not self.pollkq_worker.is_alive():
                break

            if self.options.profile_mode:
                t1 = time.time()
                self._update_profile_info("scheduler loop dt (s)", t1 - t0,
                                          amount_format="%.3f")
                self._update_cpu_usage()
                self._update_profile_info("jobqueue.qsize", float(self.pool.jobqueue.qsize()),
                                          amount_format="%.1f")

            time.sleep(1)

        # END MAIN LOOP

        if self.gen_reference_log:
            print '\nCOPYING REFERENCE LOG to suite definition directory'
            shcopy( self.logfile, self.reflogfile)


    def update_state_summary( self ):
        self.suite_state.update( self.pool.get_tasks(), 
                self.pool.get_min_ctime(), self.pool.get_max_ctime(),
                self.paused(),
                self.will_pause_at(), self.do_shutdown is not None,
<<<<<<< HEAD
                self.will_stop_at(),  self.pool.runahead_limit)

=======
                self.will_stop_at(), self.runahead_limit,
                self.config.ns_defn_order )
>>>>>>> dc624f54

    def process_resolved( self, tasks ):
        # process resolved dependencies (what actually triggers off what
        # at run time). Note 'triggered off' means 'prerequisites
        # satisfied by', but necessarily 'started running' too.
        for itask in tasks:
            if self.config.cfg['cylc']['log resolved dependencies']:
                itask.log( 'NORMAL', 'triggered off ' + str( itask.get_resolved_dependencies()) )


    def check_suite_timer( self ):
        if self.already_timed_out:
            return
        timeout = self.suite_timer_start + datetime.timedelta( minutes=self.config.cfg['cylc']['event hooks']['timeout'] )
        if now() > timeout:
            self.already_timed_out = True
            message = 'suite timed out after ' + str( self.config.cfg['cylc']['event hooks']['timeout']) + ' minutes'
            self.log.warning( message )
            abort = self.config.cfg['cylc']['event hooks']['abort if timeout handler fails']
            self.run_event_handlers( 'timeout', abort, message )
            if self.config.cfg['cylc']['event hooks']['abort on timeout']:
                raise SchedulerError, 'Abort on suite timeout is set'


    def process_tasks( self ):
        # do we need to do a pass through the main task processing loop?
        process = False

        if self.do_process_tasks:
            # this flag is turned on by commands that change task state
            process = True
            self.do_process_tasks = False # reset

        if flags.pflag:
            process = True
            flags.pflag = False # reset
            # a task changing state indicates new suite activity
            # so reset the suite timer.
            if self.config.cfg['cylc']['event hooks']['timeout'] and self.config.cfg['cylc']['event hooks']['reset timer']:
                self.set_suite_timer()

        elif self.pool.waiting_tasks_ready():
            process = True

        elif self.run_mode == 'simulation':
            process = self.pool.sim_time_check()

        ##if not process:
        ##    # If we neglect to set flags.pflag on some event that
        ##    # makes re-negotiation of dependencies necessary then if
        ##    # that event ever happens in isolation the suite could stall
        ##    # unless manually nudged ("cylc nudge SUITE").  If this
        ##    # happens turn on debug logging to see what happens
        ##    # immediately before the stall, then set flags.pflag = True in
        ##    # the corresponding code section. Alternatively,
        ##    # for an undiagnosed stall you can uncomment this section to
        ##    # stimulate task processing every few seconds even during
        ##    # lulls in activity.  THIS SHOULD NOT BE NECESSARY, HOWEVER.
        ##    if not self.nudge_timer_on:
        ##        self.nudge_timer_start = now()
        ##        self.nudge_timer_on = True
        ##    else:
        ##        timeout = self.nudge_timer_start + \
        ##              datetime.timedelta( seconds=self.auto_nudge_interval )
        ##      if now() > timeout:
        ##          process = True
        ##          self.nudge_timer_on = False

        return process


    def shutdown( self, reason='' ):
        msg = "Suite shutting down at " + now().isoformat()

        # The getattr() calls below are used in case the suite is not
        # fully configured before the shutdown is called.

        if reason:
            msg += ' (' + reason + ')'
        print msg
        if getattr(self, "log", None) is not None:
            self.log.info( msg )

        if self.pool:
            self.pool.shutdown()
            if self.state_dumper:
                try:
                    self.state_dumper.dump()
                except (OSError, IOError) as exc:
                    # (see comments in the state dumping module)
                    # ignore errors here in order to shut down cleanly
                    self.log.warning( 'Final state dump failed: ' + str(exc) )
                    pass

        for q in [ self.eventq_worker, self.pollkq_worker, self.request_handler ]:
            if q:
                q.quit = True # (should be done already)
                q.join()

        for i in [ self.command_queue, self.suite_id, self.suite_state ]:
            if i:
                self.pyro.disconnect( i )

        if self.pyro:
            self.pyro.shutdown()

        if getattr(self, "use_lockserver", None):
            if self.lock_acquired:
                lock = suite_lock( self.suite, self.suite_dir, self.host, self.lockserver_port, 'scheduler' )
                try:
                    if not lock.release_suite_access():
                        print >> sys.stderr, 'WARNING failed to release suite lock!'
                except port_scan.SuiteIdentificationError, x:
                    print >> sys.stderr, x
                    print >> sys.stderr, 'WARNING failed to release suite lock!'

        try:
            self.port_file.unlink()
        except PortFileError, x:
            # port file may have been deleted
            print >> sys.stderr, x

        # disconnect from suite-db, stop db queue
        if getattr(self, "db", None) is not None:
            self.db.close()

        if getattr(self, "config", None) is not None:
            # run shutdown handlers
            abort = self.config.cfg['cylc']['event hooks']['abort if shutdown handler fails']
            self.run_event_handlers( 'shutdown', abort, reason )

        print "DONE" # main thread exit


    def set_stop_ctime( self, stop_tag ):
        self.log.info( "Setting stop cycle time: " + stop_tag )
        self.stop_tag = get_point(stop_tag)
        self.pool.set_stop_tag(self.stop_tag)


    def set_stop_clock( self, unix_time, date_time_string ):
        self.log.info( "Setting stop clock time: " + date_time_string +
                       " (unix time: " + str(unix_time) + ")")
        self.stop_clock_time = unix_time
        self.stop_clock_time_string = date_time_string


    def set_stop_task( self, taskid ):
        name, tag = TaskID.split(taskid)
        if name in self.config.get_task_name_list():
            self.log.info( "Setting stop task: " + taskid )
            self.stop_task = taskid
        else:
            self.log.warning( "Requested stop task name does not exist: " + name )


    def hold_suite( self, ctime = None ):
        if ctime:
            self.log.info( "Setting suite hold cycle time: " + ctime )
            self.hold_time = ctime
        else:
            self.hold_suite_now = True
            self.pool.hold_all_tasks()


    def release_suite( self ):
        if self.hold_suite_now:
            self.log.info( "RELEASE: new tasks will be queued when ready")
            self.hold_suite_now = False
            self.hold_time = None
        self.pool.release_all_tasks()


    def will_stop_at( self ):
        if self.stop_tag:
            return str(self.stop_tag)
        elif self.stop_clock_time is not None:
            return self.stop_clock_time_description
        elif self.stop_task:
            return self.stop_task
        else:
            return None


    def clear_stop_times( self ):
        self.stop_tag = None
        self.stop_clock_time = None
        self.stop_clock_time_description = None
        self.stop_task = None


    def paused( self ):
        return self.hold_suite_now


    def stopping( self ):
        if self.stop_tag or self.stop_clock_time is not None:
            return True
        else:
            return False


    def will_pause_at( self ):
        return self.hold_time


    def command_trigger_task( self, name, tag, is_family ):
        matches = self.get_matching_tasks( name, is_family )
        if not matches:
            raise TaskNotFoundError, "No matching tasks found: " + name
        task_ids = [ TaskID.get(i,tag) for i in matches ]
        self.pool.trigger_tasks( task_ids )

<<<<<<< HEAD
=======
        for itask in self.pool.get_tasks():
            if itask.id in task_ids:
                itask.manual_trigger = True
                itask.reset_state_ready()
>>>>>>> dc624f54

    def get_matching_tasks( self, name, is_family=False ):
        """name can be a task or family name, or a regex to match
        multiple tasks or families."""

        matches = []
        tasks = self.config.get_task_name_list()

        if is_family:
            families = self.config.runtime['first-parent descendants']
            try:
                # exact
                f_matches = families[name]
            except KeyError:
                # regex match
                for fam, mems in families.items():
                    if re.match( name, fam ):
                        f_matches += mems
            matches = []
            for m in f_matches:
                if m in tasks:
                    matches.append(m)

        else:
            if name in tasks:
                # exact
                matches.append(name)
            else:
                # regex match
                for task in tasks:
                    if re.match( name, task ):
                        matches.append(task)

        return matches


    def command_reset_task_state( self, name, tag, state, is_family ):
        matches = self.get_matching_tasks( name, is_family )
        if not matches:
            raise TaskNotFoundError, "No matching tasks found: " + name
        task_ids = [ TaskID.get(i,tag) for i in matches ]
        self.pool.reset_task_states( task_ids, state )


    def command_add_prerequisite( self, task_id, message ):
        self.pool.add_prereq_to_task( task_id, message )


    def command_purge_tree( self, id, stop ):
        self.pool.purge_tree( id, get_point(stop) )


    def filter_initial_task_list( self, inlist ):
        included_by_rc  = self.config.cfg['scheduling']['special tasks']['include at start-up']
        excluded_by_rc  = self.config.cfg['scheduling']['special tasks']['exclude at start-up']
        outlist = []
        for name in inlist:
            if name in excluded_by_rc:
                continue
            if len( included_by_rc ) > 0:
                if name not in included_by_rc:
                    continue
            outlist.append( name )
        return outlist


    def check_stop_clock( self ):
        if self.stop_clock_time is not None and now() > self.stop_clock_time:
            time_point = (
                isodatetime.data.get_timepoint_from_seconds_since_unix_epoch(
                    self.stop_clock_time
                )
            )
                
            self.log.info( "Wall clock stop time reached: " + str(time_point))
            self.stop_clock_time = None
            self.stop_clock_time_description = None
            return True
        else:
            return False


    def check_stop_task( self ):
        if self.stop_task:
            return self.pool.has_stop_task_succeeded( self.stop_task )
        else:
            return False


    def _update_profile_info(self, category, amount, amount_format="%s"):
        # Update the 1, 5, 15 minute dt averages for a given category.
        tnow = time.time()
        self._profile_amounts.setdefault(category, [])
        amounts = self._profile_amounts[category]
        amounts.append((tnow, amount))
        self._profile_update_times.setdefault(category, None)
        last_update = self._profile_update_times[category]
        if last_update is not None and tnow < last_update + 60:
            return
        self._profile_update_times[category] = tnow
        averages = {1: [], 5: [], 15: []}
        for then, amount in list(amounts):
            age = (tnow - then) / 60.0
            if age > 15:
                amounts.remove((then, amount))
                continue
            for minute_num in averages.keys():
                if age <= minute_num:
                    averages[minute_num].append(amount)
        output_text = "PROFILE: %s:" % category
        for minute_num, minute_amounts in sorted(averages.items()):
            averages[minute_num] = sum(minute_amounts) / len(minute_amounts)
            output_text += (" %d: " + amount_format) % (
                minute_num, averages[minute_num])
        self.log.info( output_text )


    def _update_cpu_usage(self):
        p = subprocess.Popen(["ps", "-o%cpu= ", str(os.getpid())], stdout=subprocess.PIPE)
        try:
            cpu_frac = float(p.communicate()[0])
        except (TypeError, OSError, IOError, ValueError) as e:
            self.log.warning( "Cannot get CPU % statistics: %s" % e )
            return
        self._update_profile_info("CPU %", cpu_frac, amount_format="%.1f")
<|MERGE_RESOLUTION|>--- conflicted
+++ resolved
@@ -604,69 +604,6 @@
         # update state dumper state
         self.state_dumper.set_cts( self.start_tag, self.stop_tag )
 
-<<<<<<< HEAD
-=======
-    def reload_taskdefs( self ):
-        found = False
-        for itask in self.pool.get_tasks():
-            if itask.state.is_currently('submitted','running'):
-                # do not reload active tasks as it would be possible to
-                # get a task proxy incompatible with the running task
-                if itask.reconfigure_me:
-                    found = True
-                continue
-            if itask.reconfigure_me:
-                itask.reconfigure_me = False
-                if itask.name in self.orphans:
-                    # orphaned task
-                    if itask.state.is_currently('waiting', 'queued', 'submit-retrying', 'retrying'):
-                        # if not started running yet, remove it.
-                        self.pool.remove( itask, '(task orphaned by suite reload)' )
-                    else:
-                        # set spawned already so it won't carry on into the future
-                        itask.state.set_spawned()
-                        self.log.warning( 'orphaned task will not continue: ' + itask.id  )
-                else:
-                    self.log.info( 'RELOADING TASK DEFINITION FOR ' + itask.id  )
-                    new_task = self.config.get_task_proxy( itask.name, itask.tag, itask.state.get_status(), None, itask.startup, submit_num=self.db.get_task_current_submit_num(itask.name, itask.tag), exists=self.db.get_task_state_exists(itask.name, itask.tag) )
-                    # set reloaded task's spawn status
-                    if itask.state.has_spawned():
-                        new_task.state.set_spawned()
-                    else:
-                        new_task.state.set_unspawned()
-                    # succeeded tasks need their outputs set completed:
-                    if itask.state.is_currently('succeeded'):
-                        new_task.reset_state_succeeded(manual=False)
-
-                    # carry some task proxy state over to the new instance
-                    new_task.summary = itask.summary
-                    new_task.started_time = itask.started_time
-                    new_task.submitted_time = itask.submitted_time
-                    new_task.succeeded_time = itask.succeeded_time
-                    new_task.etc = itask.etc
-
-                    # if currently retrying, retain the old retry delay
-                    # list, to avoid extra retries (the next instance
-                    # of the task will still be as newly configured)
-                    if itask.state.is_currently( 'retrying' ):
-                        new_task.retry_delay = itask.retry_delay
-                        new_task.retry_delays = itask.retry_delays
-                        new_task.retry_delay_timer_start = itask.retry_delay_timer_start
-                    elif itask.state.is_currently( 'submit-retrying' ):
-                        new_task.sub_retry_delay = itask.sub_retry_delay
-                        new_task.sub_retry_delays = itask.sub_retry_delays
-                        new_task.sub_retry_delays_orig = itask.sub_retry_delays_orig
-                        new_task.sub_retry_delay_timer_start = itask.sub_retry_delay_timer_start
-
-                    new_task.try_number = itask.try_number
-                    new_task.sub_try_number = itask.sub_try_number
-                    new_task.submit_num = itask.submit_num
-
-                    self.pool.remove( itask, '(suite definition reload)' )
-                    self.add_new_task_proxy( new_task )
-
-        self.reconfiguring = found
->>>>>>> dc624f54
 
     def parse_commandline( self ):
         self.run_mode = self.options.run_mode
@@ -1060,13 +997,9 @@
                 self.pool.get_min_ctime(), self.pool.get_max_ctime(),
                 self.paused(),
                 self.will_pause_at(), self.do_shutdown is not None,
-<<<<<<< HEAD
-                self.will_stop_at(),  self.pool.runahead_limit)
-
-=======
-                self.will_stop_at(), self.runahead_limit,
+                self.will_stop_at(),  self.pool.runahead_limit,
                 self.config.ns_defn_order )
->>>>>>> dc624f54
+
 
     def process_resolved( self, tasks ):
         # process resolved dependencies (what actually triggers off what
@@ -1280,13 +1213,6 @@
         task_ids = [ TaskID.get(i,tag) for i in matches ]
         self.pool.trigger_tasks( task_ids )
 
-<<<<<<< HEAD
-=======
-        for itask in self.pool.get_tasks():
-            if itask.id in task_ids:
-                itask.manual_trigger = True
-                itask.reset_state_ready()
->>>>>>> dc624f54
 
     def get_matching_tasks( self, name, is_family=False ):
         """name can be a task or family name, or a regex to match
