#!/usr/bin/env python

#C: THIS FILE IS PART OF THE CYLC SUITE ENGINE.
#C: Copyright (C) 2008-2013 Hilary Oliver, NIWA
#C:
#C: This program is free software: you can redistribute it and/or modify
#C: it under the terms of the GNU General Public License as published by
#C: the Free Software Foundation, either version 3 of the License, or
#C: (at your option) any later version.
#C:
#C: This program is distributed in the hope that it will be useful,
#C: but WITHOUT ANY WARRANTY; without even the implied warranty of
#C: MERCHANTABILITY or FITNESS FOR A PARTICULAR PURPOSE.  See the
#C: GNU General Public License for more details.
#C:
#C: You should have received a copy of the GNU General Public License
#C: along with this program.  If not, see <http://www.gnu.org/licenses/>.

# This module uses the @classmethod decorator, introduced in Python 2.4.
# . @classmethod
# . def foo( bar ):
# .   pass
# Equivalent Python<2.4 form:
# . def foo( bar ):
# .   pass
# . foo = classmethod( foo )

# TASK PROXY BASE CLASS:

import os, sys, re
import datetime
from copy import deepcopy
from random import randrange
from collections import deque
from cylc import task_state
from cylc.strftime import strftime
from cylc.global_config import globalcfg
<<<<<<< HEAD
from cylc.owner import user
from cylc.RunEventHandler import RunHandler
=======
>>>>>>> 616f3dfb
import subprocess
from cylc.global_config import globalcfg
import logging
import cylc.flags as flags
from cylc.task_receiver import msgqueue
import cylc.rundb


def run_get_stdout( command ):
    try:
        popen = subprocess.Popen( command, shell=True,
                stderr=subprocess.PIPE, stdout=subprocess.PIPE )
        out = popen.stdout.read()
        err = popen.stderr.read()
        res = popen.wait()
        if res < 0:
            print >> sys.stderr, "ERROR: command terminated by signal %d\n%s" % (res, err)
            return (False, [])
        elif res > 0:
            print >> sys.stderr, "ERROR: command failed %d\n%s" % (res,err)
            return (False, [])
    except OSError, e:
        print >> sys.stderr, "ERROR: command invocation failed %s\n%s" % (str(e),err)
        return (False, [])
    else:
        # output is a string with newlines
        res = out.strip()
        return ( True, res )
    return (False, None )

def displaytd( td ):
    # Display a python timedelta sensibly.
    # Default for str(td) of -5 sec is '-1 day, 23:59:55' !
    d, s, m = td.days, td.seconds, td.microseconds
    secs = d * 24 * 3600 + s + m / 10**6
    if secs < 0:
        res = '-' + str( datetime.timedelta( 0, - secs, 0 ))
    else:
        res = str(td)
    return res


class task( object ):

    clock = None
    intercycle = False

    event_queue = None

    # set by the back door at startup:
    cylc_env = {}

    @classmethod
    def describe( cls ):
        return cls.title + '\n' + cls.description

    @classmethod
    def set_class_var( cls, item, value ):
        # set the value of a class variable
        # that will be written to the state dump file
        try:
            cls.class_vars[ item ] = value
        except AttributeError:
            cls.class_vars = {}
            cls.class_vars[ item ] = value

    @classmethod
    def get_class_var( cls, item ):
        # get the value of a class variable that is
        # written to the state dump file
        try:
            return cls.class_vars[ item ]
        except:
            raise AttributeError

    @classmethod
    def dump_class_vars( cls, FILE ):
        # dump special class variables to the state dump file
        try:
            result = ''
            for key in cls.class_vars:
                result += key + '=' + str( cls.class_vars[ key ] ) + ', '
            result = result.rstrip( ', ' )
            FILE.write( 'class ' + cls.__name__ + ' : ' + result + '\n')
        except AttributeError:
            # class has no class_vars defined
            pass

    @classmethod
    def update_mean_total_elapsed_time( cls, started, succeeded ):
        # the class variables here are defined in derived task classes
        cls.elapsed_times.append( succeeded - started )
        elt_sec = [x.days * 86400 + x.seconds for x in cls.elapsed_times ]
        mtet_sec = sum( elt_sec ) / len( elt_sec )
        cls.mean_total_elapsed_time = datetime.timedelta( seconds=mtet_sec )

    def __init__( self, state ):
        # Call this AFTER derived class initialisation

        # Derived class init MUST define:
        #  * self.id: unique identity (e.g. NAME%CYCLE for cycling tasks)
        #  * prerequisites and outputs
        #  * self.env_vars

        class_vars = {}
        self.state = task_state.task_state( state )
        self.trigger_now = False

        # Count instances of each top level object derived from task.
        # Top level derived classes must define:
        #   <class>.instance_count = 0
        # NOTE: top level derived classes are now defined dynamically
        # (so this is initialised in src/taskdef.py).
        self.__class__.instance_count += 1
        self.__class__.upward_instance_count += 1

        self.latest_message = ""
        self.latest_message_priority = "NORMAL"

        self.submission_timer_start = None
        self.execution_timer_start = None

        self.submitted_time = None
        self.started_time = None
        self.succeeded_time = None
        self.etc = None
        self.to_go = None
        self.try_number = 1
        self.retry_delay_timer_start = None

        self.message_queue = msgqueue()
        self.db_queue = []

        gcfg = globalcfg()
        self.suite_name = os.environ['CYLC_SUITE_REG_NAME']
        self.db_path = os.path.join(gcfg.cfg['task hosts']['local']['run directory'], self.suite_name)
        self.db = cylc.rundb.CylcRuntimeDAO(suite_dir=self.db_path)
        
        # sets submit num for restarts or when triggering state prior to submission
        submits = self.db.get_task_current_submit_num(self.name, self.c_time)
        if submits > 0:
            self.submit_num = submits
            self.record_db_update("task_states", self.name, self.c_time, status=self.state.get_status()) #is this redundant?
        else:
            self.submit_num = 0

        if not self.db.get_task_state_exists(self.name, self.c_time):
            try:
                self.record_db_state(self.name, self.c_time, submit_num=self.submit_num, try_num=self.try_number, status=self.state.get_status()) #queued call
            except:
                pass

        self.db.close()
        self.hostname = None
        self.owner = None
        self.submit_method = None

    def log( self, priority, message ):
        logger = logging.getLogger( "main" )
        message = '[' + self.id + '] -' + message
        if priority == "WARNING":
            logger.warning( message )
        elif priority == "NORMAL":
            logger.info( message )
        elif priority == "DEBUG":
            logger.debug( message )
        elif priority == "CRITICAL":
            logger.critical( message )
        else:
            logger.warning( 'UNKNOWN PRIORITY: ' + priority )
            logger.warning( '-> ' + message )

    def prepare_for_death( self ):
        # Decrement the instance count of objects derived from task
        # base. Was once used for constraining the number of instances
        # of each task type. Python's __del__() function cannot be used
        # for this as it is only called when a deleted object is about
        # to be garbage collected (not guaranteed to be right away). 
        self.__class__.instance_count -= 1

    def record_db_event(self, event="", message=""):
        call = cylc.rundb.RecordEventObject(self.name, self.c_time, self.submit_num, event, message)
        self.db_queue.append(call)
    
    def record_db_update(self, table, name, cycle, **kwargs):
        call = cylc.rundb.UpdateObject(table, name, cycle, **kwargs)
        self.db_queue.append(call)        

    def record_db_state(self, name, cycle, time_created=datetime.datetime.now(), time_updated=None,
                     submit_num=None, is_manual_submit=None, try_num=None,
                     host=None, submit_method=None, submit_method_id=None,
                     status=None):
        call = cylc.rundb.RecordStateObject(name, cycle, 
                     time_created=time_created, time_updated=time_updated,
                     submit_num=submit_num, is_manual_submit=is_manual_submit, try_num=try_num,
                     host=host, submit_method=submit_method, submit_method_id=submit_method_id,
                     status=status)
        self.db_queue.append(call)

    def get_db_ops(self):
        ops = []
        for item in self.db_queue:
            if item.to_run:
                ops.append(item)
                item.to_run = False
        return ops

    def ready_to_run( self ):
        ready = False
        if self.state.is_currently('queued') or \
            self.state.is_currently('waiting') and self.prerequisites.all_satisfied() or \
             self.state.is_currently('retrying') and self.prerequisites.all_satisfied():
                if self.retry_delay_timer_start:
                     diff = task.clock.get_datetime() - self.retry_delay_timer_start
                     foo = datetime.timedelta( 0,0,0,0,self.retry_delay,0,0 )
                     if diff >= foo:
                        ready = True
                else:
                        ready = True
        return ready

    def get_resolved_dependencies( self ):
        dep = []
        satby = self.prerequisites.get_satisfied_by()
        for label in satby.keys():
            dep.append( satby[ label ] )
        return dep

    def set_submitted( self ):
        self.state.set_status( 'submitted' )
        self.record_db_event(event="submitted", message="task submitted")
        self.record_db_update("task_states", self.name, self.c_time, status="submitted")
        self.log( 'NORMAL', "job submitted" )
        self.submitted_time = task.clock.get_datetime()
        self.submission_timer_start = self.submitted_time
        handler = self.event_handlers['submitted']
        if handler:
            self.log( 'NORMAL', "Queuing submitted event handler" )
            self.__class__.event_queue.put( ('submitted', handler, self.id, 'task submitted') )
        
    def set_running( self ):
        self.state.set_status( 'running' )
        self.record_db_event(event="started", message="task started")
        self.record_db_update("task_states", self.name, self.c_time, status="running")
        self.started_time = task.clock.get_datetime()
        self.started_time_real = datetime.datetime.now()
        self.execution_timer_start = self.started_time
        handler = self.event_handlers['started']
        if handler:
            self.log( 'NORMAL', "Queuing started event handler" )
            self.__class__.event_queue.put( ('started', handler, self.id, 'task started') )

    def set_succeeded( self ):
        self.outputs.set_all_completed()
        self.state.set_status( 'succeeded' )
        self.record_db_update("task_states", self.name, self.c_time, status="succeeded")
        self.record_db_event(event="succeeded", message="task succeeded")
        self.succeeded_time = task.clock.get_datetime()
        # don't update mean total elapsed time if set_succeeded() was called

    def set_succeeded_handler( self ):
        # (set_succeeded() is used by remote switch)
        self.record_db_event(event="succeeded", message="task succeeded")
        self.state.set_status( 'succeeded' )
        self.record_db_update("task_states", self.name, self.c_time, status="succeeded")
        handler = self.event_handlers['succeeded']
        if handler:
            self.log( 'NORMAL', "Queuing succeeded event handler" )
            self.__class__.event_queue.put( ('succeeded', handler, self.id, 'task succeeded') )
        
    def set_failed( self, reason='task failed' ):
        self.state.set_status( 'failed' )
        self.record_db_update("task_states", self.name, self.c_time, status="failed")
        self.record_db_event(event="failed", message=reason)
        self.log( 'CRITICAL', reason )
        handler = self.event_handlers['failed']
        if handler:
            self.log( 'NORMAL', "Queuing failed event handler" )
            self.__class__.event_queue.put( ('failed', handler, self.id, reason) )

    def set_submit_failed( self, reason='job submission failed' ):
        self.state.set_status( 'failed' )
        self.record_db_update("task_states", self.name, self.c_time, status="failed")
        self.record_db_event(event="failed", message=reason)
        self.log( 'CRITICAL', reason )
        handler = self.event_handlers['submission failed']
        if handler:
            self.log( 'NORMAL', "Queuing submission_failed event handler" )
            self.__class__.event_queue.put( ('submission_failed', handler, self.id, reason) )

    def unfail( self ):
        # if a task is manually reset remove any previous failed message
        # or on later success it will be seen as an incomplete output.
        failed_msg = self.id + " failed"
        if self.outputs.exists(failed_msg):
            self.outputs.remove(failed_msg)

    def reset_state_ready( self ):
        self.state.set_status( 'waiting' )
        self.record_db_update("task_states", self.name, self.c_time, submit_num=self.submit_num, status="waiting")
        self.prerequisites.set_all_satisfied()
        self.unfail()
        self.outputs.set_all_incomplete()

    def reset_state_waiting( self ):
        # waiting and all prerequisites UNsatisified.
        self.state.set_status( 'waiting' )
        self.record_db_update("task_states", self.name, self.c_time, status="waiting")
        self.prerequisites.set_all_unsatisfied()
        self.unfail()
        self.outputs.set_all_incomplete()

    def reset_state_succeeded( self ):
        # all prerequisites satisified and all outputs complete
        self.state.set_status( 'succeeded' )
        self.record_db_update("task_states", self.name, self.c_time, status="succeeded")
        self.record_db_event(event="succeeded", message="task succeeded")
        self.prerequisites.set_all_satisfied()
        self.unfail()
        self.outputs.set_all_completed()

    def reset_state_failed( self ):
        # all prerequisites satisified and no outputs complete
        self.state.set_status( 'failed' )
        self.record_db_update("task_states", self.name, self.c_time, status="failed")
        self.record_db_event(event="failed", message="task failed")
        self.prerequisites.set_all_satisfied()
        self.outputs.set_all_incomplete()
        # set a new failed output just as if a failure message came in
        self.outputs.add( self.id + ' failed', completed=True )

    def reset_state_held( self ):
        self.state.set_status( 'held' )
        self.record_db_update("task_states", self.name, self.c_time, status="held")

    def reset_state_runahead( self ):
        self.state.set_status( 'runahead' )
        self.record_db_update("task_states", self.name, self.c_time, status="runahead")

    def reset_state_submitting( self ):
        self.state.set_status( 'submitting' )
        self.record_db_update("task_states", self.name, self.c_time, status="submitting")

    def reset_state_queued( self ):
        self.state.set_status( 'queued' )
        self.record_db_update("task_states", self.name, self.c_time, status="queued")

    def override( self, target, sparse ):
        for key,val in sparse.items():
            if isinstance( val, dict ):
                self.override( target[key], val )
            else:
                target[key] = val

    def set_from_rtconfig( self, cfg={} ):
        # [runtime] settings that are not involved in job submission may
        # also be overridden by a broadcast:
        if cfg:
            rtconfig = cfg
        else:
            rtconfig = self.__class__.rtconfig

        # note: we currently only access the class variable with describe():
        self.title = rtconfig['title']
        self.description = rtconfig['description']

        if self.try_number == 1:
            # configure retry delays before the first try
            if self.__class__.run_mode == 'live' or \
                ( self.__class__.run_mode == 'simulation' and not rtconfig['simulation mode']['disable retries'] ) or \
                ( self.__class__.run_mode == 'dummy' and not rtconfig['dummy mode']['disable retries'] ):

                # note that a *copy* of the retry delays list is needed
                # so that all instances of the same task don't pop off
                # the same deque (copy of rtconfig above solves this).

                # expand out 'n*d' list items

                rd = rtconfig['retry delays']
                # coerce single values to list (see warning in conf/suiterc/runtime.spec)
                if not isinstance( rd, list ):
                    rd = [ rd ]

                dlist = []
                for item in rd:
                    try:
                        try:
                            mult, val = item.split('*')
                        except ValueError:
                            dlist.append(float(item))
                        else:
                            dlist += int(mult) * [float(val)]
                    except ValueError, x:
                        print >> sys.stderr, x
                        raise SystemExit( "ERROR, retry delay values must be INT or INT*FLOAT" )

                self.retry_delays = deque( dlist )
            else:
                self.retry_delays = deque()

        rrange = rtconfig['simulation mode']['run time range']
        ok = True
        if len(rrange) != 2:
            ok = False
        try:
            res = [ int( rrange[0] ), int( rrange[1] ) ]
        except:
            ok = False
        if not ok:
            raise SystemExit, "ERROR, " + self.name + ": simulation mode run time range must be 'int, int'" 
        try:
            self.sim_mode_run_length = randrange( res[0], res[1] )
        except Exception, x:
            print >> sys.stderr, x
            raise SystemExit, "ERROR: simulation mode task run time range must be [MIN,MAX)" 

        if self.run_mode == 'live' or \
                ( self.run_mode == 'simulation' and not rtconfig['simulation mode']['disable task event hooks'] ) or \
                ( self.run_mode == 'dummy' and not rtconfig['dummy mode']['disable task event hooks'] ):
            self.event_handlers = {
                'submitted' : rtconfig['event hooks']['submitted handler'],
                'started'   : rtconfig['event hooks']['started handler'],
                'succeeded' : rtconfig['event hooks']['succeeded handler'],
                'failed'    : rtconfig['event hooks']['failed handler'],
                'warning'   : rtconfig['event hooks']['warning handler'],
                'retry'     : rtconfig['event hooks']['retry handler'],
                'submission failed'  : rtconfig['event hooks']['submission failed handler'],
                'submission timeout' : rtconfig['event hooks']['submission timeout handler'],
                'execution timeout'  : rtconfig['event hooks']['execution timeout handler']
                }
            self.timeouts = {
                'submission' : rtconfig['event hooks']['submission timeout'],
                'execution'  : rtconfig['event hooks']['execution timeout']
                }
            self.reset_timer = rtconfig['event hooks']['reset timer']
        else:
            self.event_handlers = {
                'submitted' : None,
                'started'   : None,
                'succeeded' : None,
                'failed'    : None,
                'warning'   : None,
                'retry'     : None,
                'submission failed'  : None,
                'submission timeout' : None,
                'execution timeout'  : None
                }
            self.timeouts = {
                'submission' : None,
                'execution'  : None
                }
            self.reset_timer = False


    def submit( self, dry_run=False, debug=False, overrides={} ):

        self.submit_num += 1
        self.record_db_update("task_states", self.name, self.c_time, submit_num=self.submit_num)
    
        # TO DO: REPLACE DEEPCOPY():
        rtconfig = deepcopy( self.__class__.rtconfig )
        self.override( rtconfig, overrides )
        self.set_from_rtconfig( rtconfig )

        if len(self.env_vars) > 0:
            # Add in any instance-specific environment variables
            # (currently only used by async_repeating tasks)
            rtconfig['environment'].update( self.env_vars )

        self.log( 'DEBUG', 'submitting task job script' )
        # construct the job launcher here so that a new one is used if
        # the task is re-triggered by the suite operator - so it will
        # get new stdout/stderr logfiles and not overwrite the old ones.

        # dynamic instantiation - don't know job sub method till run time.
        module_name = rtconfig['job submission']['method']
        class_name  = module_name
        # NOTE: not using__import__() keyword arguments:
        #mod = __import__( module_name, fromlist=[class_name] )
        # as these were only introduced in Python 2.5.
        try:
            # try to import built-in job submission classes first
            mod = __import__( 'cylc.job_submission.' + module_name, globals(), locals(), [class_name] )
        except ImportError:
            try:
                # else try for user-defined job submission classes, in sys.path
                mod = __import__( module_name, globals(), locals(), [class_name] )
            except ImportError, x:
                print >> sys.stderr, x
                raise SystemExit( 'ERROR importing job submission method: ' + class_name )

        launcher_class = getattr( mod, class_name )

        command = rtconfig['command scripting']
        manual = rtconfig['manual completion']
        if self.__class__.run_mode == 'dummy':
            # (dummy tasks don't detach)
            manual = False
            command = rtconfig['dummy mode']['command scripting']
            if rtconfig['dummy mode']['disable pre-command scripting']:
                precommand = None
            if rtconfig['dummy mode']['disable post-command scripting']:
                postcommand = None
        else:
            precommand = rtconfig['pre-command scripting'] 
            postcommand = rtconfig['post-command scripting'] 

        gcfg = globalcfg()

        # Determine task host settings now, just before job submission,
        # because dynamic host selection may be used.

        # host may be None (= run task on suite host)
        host = rtconfig['remote']['host']
        
        if host:
            # dynamic host section:
            #   host = $( host-select-command )
            #   host =  ` host-select-command `
            m = re.match( '(`|\$\()\s*(.*)\s*(`|\))$', host )
            if m:
                # extract the command and execute it
                hs_command = m.groups()[1]
                res = run_get_stdout( hs_command ) # (T/F,[lines])
                if res[0]:
                    # host selection command succeeded
                    host = res[1]
                    self.log( "NORMAL", "Host selected for " + self.id + ": " + host )
                    self.hostname = host
                else:
                    # host selection command failed
                    self.log( 'CRITICAL', "Dynamic host selection failed for task " + self.id )
                    self.incoming( 'CRITICAL', self.id + " failed" )
                    return

            if host not in gcfg.cfg['task hosts']:
                # there's no specific config for this host
                self.log( 'NORMAL', "No explicit site/user config for host " + host )
                cfghost = 'local'
            else:
                # use host-specific settings
                cfghost = host
        else:
            cfghost = 'local'
            self.hostname = os.environ.get("CYLC_SUITE_HOST")

        owner = rtconfig['remote']['owner']
        if owner is None:
            self.owner = user
        else:
            self.owner = owner
            
        if self.hostname is None:
            res = run_get_stdout("hostname")
            if res[0]:
                self.hostname = res[1]
            else:
                self.hostname = "local"
        
        user_at_host = self.owner + "@" + self.hostname
        
        self.submit_method = rtconfig['job submission']['method']
        
        self.record_db_update("task_states", self.name, self.c_time, 
                              submit_method=self.submit_method, host=user_at_host)

        share_dir = gcfg.get_suite_share_dir( self.suite_name, cfghost, owner )
        work_dir  = gcfg.get_task_work_dir( self.suite_name, self.id, cfghost, owner )
        local_log_dir = gcfg.get_task_log_dir( self.suite_name ) 
        remote_log_dir = gcfg.get_task_log_dir( self.suite_name, cfghost, owner )

        jobconfig = {
                'directives'             : rtconfig['directives'],
                'initial scripting'      : rtconfig['initial scripting'],
                'environment scripting'  : rtconfig['environment scripting'],
                'runtime environment'    : rtconfig['environment'],
                'use login shell'        : gcfg.cfg['task hosts'][cfghost]['use login shell'],
                'use ssh messaging'      : gcfg.cfg['task hosts'][cfghost]['use ssh messaging'],
                'remote cylc path'       : gcfg.cfg['task hosts'][cfghost]['cylc directory'],
                'remote suite path'      : rtconfig['remote']['suite definition directory'],
                'job script shell'       : rtconfig['job submission']['shell'],
                'use manual completion'  : manual,
                'pre-command scripting'  : precommand,
                'command scripting'      : command,
                'post-command scripting' : postcommand,
                'namespace hierarchy'    : self.namespace_hierarchy,
                'try number'             : self.try_number,
                'is cold-start'          : self.is_coldstart,
                'share path'             : share_dir, 
                'work path'              : work_dir,
                'cylc environment'       : deepcopy( task.cylc_env ),
                'directive prefix'       : None,
                'directive final'        : "# FINAL DIRECTIVE",
                'directive connector'    : " ",
                }
        xconfig = {
                'owner'                  : owner,
                'host'                   : host,
                'log path'               : local_log_dir,
                'remote shell template'  : gcfg.cfg['task hosts'][cfghost]['remote shell template'],
                'job submission command template' : rtconfig['job submission']['command template'],
                'remote log path'        : remote_log_dir,
                'extra log files'        : self.logfiles,
                }

        launcher = launcher_class( self.id, jobconfig, xconfig )

        try:
            p = launcher.submit( dry_run, debug )
        except Exception, x:
            # a bug was activated in cylc job submission code
            print >> sys.stderr, 'ERROR: cylc job submission bug?'
            raise
        else:
            return p

    def check_submission_timeout( self ):
        handler = self.event_handlers['submission timeout']
        timeout = self.timeouts['submission']
        if not handler or not timeout:
            return
        if not self.state.is_currently('submitted') and not self.state.is_currently('running'):
            # nothing to time out yet
            return
        current_time = task.clock.get_datetime()
        if self.submission_timer_start != None and not self.state.is_currently('running'):
            cutoff = self.submission_timer_start + datetime.timedelta( minutes=float(timeout) )
            if current_time > cutoff:
                msg = 'task submitted ' + timeout + ' minutes ago, but has not started'
                self.log( 'WARNING', msg )
                self.log( 'NORMAL', "Queuing submission_timeout event handler" )
                self.__class__.event_queue.put( ('submission_timeout', handler, self.id, msg) )
                self.submission_timer_start = None

    def check_execution_timeout( self ):
        handler = self.event_handlers['execution timeout']
        timeout = self.timeouts['execution']
        if not handler or not timeout:
            return
        if not self.state.is_currently('submitted') and not self.state.is_currently('running'):
            # nothing to time out yet
            return
        current_time = task.clock.get_datetime()
        if self.execution_timer_start != None and self.state.is_currently('running'):
            cutoff = self.execution_timer_start + datetime.timedelta( minutes=float(timeout) )
            if current_time > cutoff:
                if self.reset_timer:
                    msg = 'last message ' + timeout + ' minutes ago, but has not succeeded'
                else:
                    msg = 'task started ' + timeout + ' minutes ago, but has not succeeded'
                self.log( 'WARNING', msg )
                self.log( 'NORMAL', "Queuing execution_timeout event handler" )
                self.__class__.event_queue.put( ('execution_timeout', handler, self.id, msg) )
                self.execution_timer_start = None

    def sim_time_check( self ):
        if not self.state.is_currently('running'):
            return
        timeout = self.started_time_real + \
                datetime.timedelta( seconds=self.sim_mode_run_length )
        if datetime.datetime.now() > timeout:
            if self.__class__.rtconfig['simulation mode']['simulate failure']:
                self.incoming( 'CRITICAL', self.id + ' failed' )
            else:
                self.incoming( 'NORMAL', self.id + ' succeeded' )
            flags.pflag = True

    def set_all_internal_outputs_completed( self ):
        if self.reject_if_failed( 'set_all_internal_outputs_completed' ):
            return
        self.log( 'DEBUG', 'setting all internal outputs completed' )
        for message in self.outputs.completed:
            if message != self.id + ' started' and \
                    message != self.id + ' succeeded' and \
                    message != self.id + ' completed':
                self.incoming( 'NORMAL', message )

    def is_complete( self ):  # not needed?
        if self.outputs.all_completed():
            return True
        else:
            return False

    def reject_if_failed( self, message ):
        if self.state.is_currently('failed'):
            if self.__class__.rtconfig['enable resurrection']:
                self.log( 'WARNING', 'message receive while failed: I am returning from the dead!' )
                return False
            else:
                self.log( 'WARNING', 'rejecting a message received while in the failed state:' )
                self.log( 'WARNING', '  ' + message )
            return True
        else:
            return False

    def incoming( self, priority, message ):
        # queue incoming messages for this task
        self.message_queue.incoming( priority, message )

    def process_incoming_messages( self ):
        queue = self.message_queue.get_queue() 
        while queue.qsize() > 0:
            self.process_incoming_message( queue.get() )
            queue.task_done()

    def process_incoming_message( self, (priority, message) ):
        if self.reject_if_failed( message ):
            # Failed tasks do not send messages unless declared resurrectable
            return

        self.latest_message = message
        self.latest_message_priority = priority

        # Set this to stimulate task processing
        flags.pflag = True
        # Set this to stimulate suite state summary update even if not task processing.
        flags.iflag = False

        # Handle warning events
        handler = self.event_handlers['warning']
        if priority == 'WARNING' and handler:
            self.log( 'NORMAL', "Queuing warning event handler" )
            self.__class__.event_queue.put( ('warning', handler, self.id, message) )

        if self.reset_timer:
            # Reset execution timer on incoming messages
            self.execution_timer_start = task.clock.get_datetime()

        if message == self.id + ' started':
            # Received a 'task started' message
            self.set_running()

        elif message == self.id + ' submitted':
            # (a faked task message from the job submission thread)
            self.set_submitted()

        if message == self.id + ' failed':
            # (note not 'elif' here as started messages must go through
            # the elif block below)
            # Received a 'task failed' message
            self.succeeded_time = task.clock.get_datetime()
            try:
                # Is there a retry lined up for this task?
                self.retry_delay = float(self.retry_delays.popleft())
            except IndexError:
                # There is no retry lined up: definitive failure.
                # Add the failed message as a task output so that other tasks can
                # trigger off the failure event (failure outputs are not added in
                # advance - they are not completed outputs in case of success):
                self.outputs.add( message )
                self.outputs.set_completed( message )
                # (this also calls the task failure handler):
                self.set_failed( message )
            else:
                # There is a retry lined up
                self.log( "NORMAL", "Setting retry delay: " + str(self.retry_delay) +  " minutes" )
                self.retry_delay_timer_start = task.clock.get_datetime()
                self.try_number += 1
                self.state.set_status( 'retrying' )
                self.record_db_update("task_states", self.name, self.c_time, try_num=self.try_number, status="retrying")
                self.prerequisites.set_all_satisfied()
                self.outputs.set_all_incomplete()
                # Handle retry events
                handler = self.event_handlers['retry']
                if handler:
                    self.log( 'NORMAL', "Queuing retry event handler" )
                    self.__class__.event_queue.put( ('retry', handler, self.id, 'task retrying') )

        elif self.outputs.exists( message ):
            # Received a registered internal output message
            # (this includes 'task succeeded')
            if not self.outputs.is_completed( message ):
                self.log( priority,  message )
                self.outputs.set_completed( message )
                if message == self.id + ' succeeded':
                    # Task has succeeded
                    self.succeeded_time = task.clock.get_datetime()
                    self.__class__.update_mean_total_elapsed_time( self.started_time, self.succeeded_time )
                    if not self.outputs.all_completed():
                        # Reported success before all registered outputs were completed.
                        # Currently this is treated as an error condition.
                        self.set_failed( 'succeeded before all outputs were completed' )
                    else:
                        # Set state to 'succeeded' and handle succeeded events
                        self.set_succeeded_handler()
            else:
                # This output has already been reported complete.
                # Currently this is treated as an error condition
                self.log( 'WARNING', "UNEXPECTED OUTPUT (already completed):" )
                self.log( 'WARNING', "-> " + message )
                flags.pflag = False

        else:
            # A general unregistered progress message: log with a '*' prefix
            message = '*' + message
            self.log( priority, message )
            flags.iflag = True
            flags.pflag = False

    def update( self, reqs ):
        for req in reqs.get_list():
            if req in self.prerequisites.get_list():
                # req is one of my prerequisites
                if reqs.is_satisfied(req):
                    self.prerequisites.set_satisfied( req )

    def dump_state( self, FILE ):
        # Write state information to the state dump file
        # This must be compatible with __init__() on reload
        FILE.write( self.id + ' : ' + self.state.dump() + '\n' )

    def spawn( self, state ):
        self.state.set_spawned()
        return self.__class__( self.next_tag(), state )

    def has_spawned( self ):
        # the one off task type modifier overrides this.
        return self.state.has_spawned()

    def ready_to_spawn( self ):
        # return True or False
        self.log( 'CRITICAL', 'ready_to_spawn(): OVERRIDE ME')
        sys.exit(1)

    def done( self ):
        # return True if task has succeeded and spawned
        if self.state.is_currently('succeeded') and self.state.has_spawned():
            return True
        else:
            return False

    def check_requisites( self ):
        # overridden by repeating asynchronous tasks
        pass

    def get_state_summary( self ):
        # derived classes can call this method and then
        # add more information to the summary if necessary.

        n_total = self.outputs.count()
        n_satisfied = self.outputs.count_completed()

        summary = {}
        summary[ 'name' ] = self.name
        summary[ 'label' ] = self.tag
        summary[ 'state' ] = self.state.get_status()
        summary[ 'n_total_outputs' ] = n_total
        summary[ 'n_completed_outputs' ] = n_satisfied
        summary[ 'spawned' ] = self.state.has_spawned()
        summary[ 'latest_message' ] = self.latest_message
        summary[ 'latest_message_priority' ] = self.latest_message_priority

        if self.submitted_time:
            summary[ 'submitted_time' ] = strftime( self.submitted_time, "%H:%M:%S" )
        else:
            summary[ 'submitted_time' ] = '*'

        if self.started_time:
            summary[ 'started_time' ] =  strftime( self.started_time, "%H:%M:%S" )
        else:
            summary[ 'started_time' ] =  '*'

        if self.succeeded_time:
            summary[ 'succeeded_time' ] =  strftime( self.succeeded_time, "%H:%M:%S" )
        else:
            summary[ 'succeeded_time' ] =  '*'

        # str(timedelta) => "1 day, 23:59:55.903937" (for example)
        # to strip off fraction of seconds:
        # timedelta = re.sub( '\.\d*$', '', timedelta )

        # TO DO: the following section could probably be streamlined a bit
        if self.__class__.mean_total_elapsed_time:
            met = self.__class__.mean_total_elapsed_time
            summary[ 'mean total elapsed time' ] =  re.sub( '\.\d*$', '', str(met) )
            if self.started_time:
                if not self.succeeded_time:
                    # started but not succeeded yet, compute ETC
                    current_time = task.clock.get_datetime()
                    run_time = current_time - self.started_time
                    self.to_go = met - run_time
                    self.etc = current_time + self.to_go
                    summary[ 'Tetc' ] = strftime( self.etc, "%H:%M:%S" ) + '(' + re.sub( '\.\d*$', '', displaytd(self.to_go) ) + ')'
                elif self.etc:
                    # the first time a task finishes self.etc is not defined
                    # task succeeded; leave final prediction
                    summary[ 'Tetc' ] = strftime( self.etc, "%H:%M:%S" ) + '(' + re.sub( '\.\d*$', '', displaytd(self.to_go) ) + ')'
                else:
                    summary[ 'Tetc' ] = '*'
            else:
                # not started yet
                summary[ 'Tetc' ] = '*'
        else:
            # first instance: no mean time computed yet
            summary[ 'mean total elapsed time' ] =  '*'
            summary[ 'Tetc' ] = '*'

        summary[ 'logfiles' ] = self.logfiles.get_paths()

        return summary

    def not_fully_satisfied( self ):
        if not self.prerequisites.all_satisfied():
            return True
        if not self.suicide_prerequisites.all_satisfied():
            return True
        return False

    def satisfy_me( self, outputs ):
        self.prerequisites.satisfy_me( outputs )
        if self.suicide_prerequisites.count() > 0:
            self.suicide_prerequisites.satisfy_me( outputs )

    def adjust_tag( self, tag ):
        # Override to modify initial tag if necessary.
        return tag

    def next_tag( self ):
        # Asynchronous tasks: increment the tag by one.
        # Cycling tasks override this to compute their next valid cycle time.
        return str( int( self.tag ) + 1 )

    def is_cycling( self ):
        return False

    def is_daemon( self ):
        return False

    def is_clock_triggered( self ):
        return False
<|MERGE_RESOLUTION|>--- conflicted
+++ resolved
@@ -35,11 +35,8 @@
 from cylc import task_state
 from cylc.strftime import strftime
 from cylc.global_config import globalcfg
-<<<<<<< HEAD
 from cylc.owner import user
-from cylc.RunEventHandler import RunHandler
-=======
->>>>>>> 616f3dfb
+from cylc.suite_host import hostname as suite_hostname
 import subprocess
 from cylc.global_config import globalcfg
 import logging
@@ -584,21 +581,17 @@
                 cfghost = host
         else:
             cfghost = 'local'
-            self.hostname = os.environ.get("CYLC_SUITE_HOST")
+            self.hostname = suite_hostname
 
         owner = rtconfig['remote']['owner']
         if owner is None:
             self.owner = user
         else:
             self.owner = owner
+
+        if self.hostname is None:
+            self.hostname = "local"
             
-        if self.hostname is None:
-            res = run_get_stdout("hostname")
-            if res[0]:
-                self.hostname = res[1]
-            else:
-                self.hostname = "local"
-        
         user_at_host = self.owner + "@" + self.hostname
         
         self.submit_method = rtconfig['job submission']['method']
