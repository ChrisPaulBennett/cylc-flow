# THIS FILE IS PART OF THE CYLC WORKFLOW ENGINE.
# Copyright (C) NIWA & British Crown (Met Office) & Contributors.
#
# This program is free software: you can redistribute it and/or modify
# it under the terms of the GNU General Public License as published by
# the Free Software Foundation, either version 3 of the License, or
# (at your option) any later version.
#
# This program is distributed in the hope that it will be useful,
# but WITHOUT ANY WARRANTY; without even the implied warranty of
# MERCHANTABILITY or FITNESS FOR A PARTICULAR PURPOSE.  See the
# GNU General Public License for more details.
#
# You should have received a copy of the GNU General Public License
# along with this program.  If not, see <http://www.gnu.org/licenses/>.
"""Write job files."""

from contextlib import suppress
import os
import re
import stat
from subprocess import Popen, PIPE, DEVNULL
from textwrap import dedent

from cylc.flow import __version__ as CYLC_VERSION
from cylc.flow.job_runner_mgr import JobRunnerManager
import cylc.flow.flags
from cylc.flow.log_level import verbosity_to_env
from cylc.flow.config import interpolate_template, ParamExpandError


class JobFileWriter:

    """Write job files."""

    def __init__(self):
        self.workflow_env = {}
        self.job_runner_mgr = JobRunnerManager()

    def set_workflow_env(self, workflow_env):
        """Configure workflow environment for all job files."""
        self.workflow_env.clear()
        self.workflow_env.update(workflow_env)

    def write(self, local_job_file_path, job_conf, check_syntax=True):
        """Write each job script section in turn."""

        # ########### !!!!!!!! WARNING !!!!!!!!!!! #####################
        # BE EXTREMELY WARY OF CHANGING THE ORDER OF JOB SCRIPT SECTIONS
        # Users may be relying on the existing order (see for example
        # the comment below on workflow bin path being required before
        # task runtime environment setup).
        # ##############################################################

        # Access to cylc must be configured before user environment so
        # that cylc commands can be used in defining user environment
        # variables: NEXT_CYCLE=$( cylc cycle-point --offset-hours=6 )
        tmp_name = os.path.expandvars(local_job_file_path + '.tmp')
        try:
            with open(tmp_name, 'w') as handle:
                self._write_header(handle, job_conf)
                self._write_directives(handle, job_conf)
                self._write_reinvocation(handle)
                self._write_prelude(handle, job_conf)
                self._write_workflow_environment(handle, job_conf)
                self._write_task_environment(handle, job_conf)
                # workflow bin access must be before runtime environment
                # because workflow bin commands may be used in variable
                # assignment expressions: FOO=$(command args).
                self._write_runtime_environment(handle, job_conf)
                self._write_script(handle, job_conf)
                self._write_global_init_script(handle, job_conf)
                self._write_epilogue(handle, job_conf)
        except IOError as exc:
            # Remove temporary file
            with suppress(OSError):
                os.unlink(tmp_name)
            raise exc
        # check syntax
        if check_syntax:
            try:
                with Popen(  # nosec
                    ['/usr/bin/env', 'bash', '-n', tmp_name],
                    stderr=PIPE,
                    stdin=DEVNULL,
                    text=True
                    # * the purpose of this is to evaluate user defined code
                    #   prior to it being executed
                ) as proc:
                    if proc.wait():
                        # This will leave behind the temporary file,
                        # which is useful for debugging syntax errors, etc.
                        raise RuntimeError(proc.communicate()[1])
            except OSError as exc:
                # Popen has a bad habit of not telling you anything if it fails
                # to run the executable.
                if exc.filename is None:
                    exc.filename = 'bash'
                # Remove temporary file
                with suppress(OSError):
                    os.unlink(tmp_name)
                raise exc
        # Make job file executable
        mode = (
            os.stat(tmp_name).st_mode |
            stat.S_IXUSR | stat.S_IXGRP | stat.S_IXOTH)
        os.chmod(tmp_name, mode)
        os.rename(tmp_name, os.path.expandvars(local_job_file_path))

    @staticmethod
    def _check_script_value(value):
        """Return True if script has any executable statements."""
        if value:
            for line in value.splitlines():
                line = line.strip()
                if line and not line.startswith("#"):
                    return True
        return False

    @staticmethod
    def _write_header(handle, job_conf):
        """Write job script header."""
        handle.write("#!/bin/bash -l\n")
        handle.write("#\n# ++++ THIS IS A CYLC JOB SCRIPT ++++")
        for prefix, value in [
                ("# Workflow: ", job_conf['workflow_name']),
                ("# Task: ", job_conf['task_id']),
                (JobRunnerManager.LINE_PREFIX_JOB_LOG_DIR, job_conf['job_d']),
                (JobRunnerManager.LINE_PREFIX_JOB_RUNNER_NAME,
                 job_conf['platform']['job runner']),
                (JobRunnerManager.LINE_PREFIX_JOB_RUNNER_CMD_TMPL,
                 job_conf['platform']['job runner command template']),
                (JobRunnerManager.LINE_PREFIX_EXECUTION_TIME_LIMIT,
                 job_conf['execution_time_limit'])]:
            if value:
                handle.write("\n%s%s" % (prefix, value))

    def _write_directives(self, handle, job_conf):
        """Job directives."""
        lines = self.job_runner_mgr.format_directives(job_conf)
        if lines:
            handle.write('\n\n# DIRECTIVES:')
            for line in lines:
                handle.write('\n' + line)

    def _write_reinvocation(self, handle):
        """Re-invoke using user determined bash interpreter."""
        # NOTE this must be done after the directives are written out
        # due to the way slurm reads directives
        # NOTE we cannot do /usr/bin/env bash because we need to use the -l
        # option and GNU env doesn't support additional arguments (recent
        # versions permit this with the -S option similar to BSD env but we
        # cannot make the jump to this until is it more widely adopted)
        handle.write(dedent('''
            if [[ $1 == 'noreinvoke' ]]; then
                shift
            else
                exec bash -l "$0" noreinvoke "$@"
            fi
        '''))

    def _write_prelude(self, handle, job_conf):
        """Job script prelude."""
        # Variables for traps
        handle.write("\nCYLC_FAIL_SIGNALS='%s'" % " ".join(
            self.job_runner_mgr.get_fail_signals(job_conf)))
        vacation_signals_str = self.job_runner_mgr.get_vacation_signal(
            job_conf)
        if vacation_signals_str:
            handle.write("\nCYLC_VACATION_SIGNALS='%s'" % vacation_signals_str)
        # Path to the `cylc` executable, if defined.
        cylc_path = job_conf['platform']['cylc path']
        if cylc_path:
            handle.write(f"\nexport PATH={cylc_path}:$PATH")
        # Environment variables for prelude
        for key, value in verbosity_to_env(cylc.flow.flags.verbosity).items():
            handle.write(f'\nexport {key}={value}')
        handle.write("\nexport CYLC_VERSION='%s'" % CYLC_VERSION)
        try:
            CYLC_ENV_NAME = os.environ['CYLC_ENV_NAME']
        except KeyError:
            pass
        else:
            handle.write(
                "\nexport CYLC_ENV_NAME='%s'" % CYLC_ENV_NAME)
        handle.write(
            '\nexport CYLC_WORKFLOW_ID='
            f'"{job_conf["workflow_name"]}"'
        )
        env_vars = (
            (job_conf['platform']['copyable environment variables'] or [])
            # pass CYLC_COVERAGE into the job execution environment
            + ['CYLC_COVERAGE']
        )
        for key in env_vars:
            if key in os.environ:
                handle.write("\nexport %s='%s'" % (key, os.environ[key]))

    def _write_workflow_environment(self, handle, job_conf):
        """Workflow and task environment."""
        handle.write("\n\ncylc__job__inst__cylc_env() {")
        handle.write("\n    # CYLC WORKFLOW ENVIRONMENT:")
        # write the static workflow variables
        for var, val in sorted(self.workflow_env.items()):
            if var not in ('CYLC_DEBUG', 'CYLC_VERBOSE', 'CYLC_WORKFLOW_ID'):
                handle.write('\n    export %s="%s"' % (var, val))

        if str(self.workflow_env.get('CYLC_UTC')) == 'True':
            handle.write('\n    export TZ="UTC"')

        handle.write(
            '\n    export CYLC_WORKFLOW_UUID="%s"' % job_conf['uuid_str'])

    def _write_task_environment(self, handle, job_conf):
        comm_meth = job_conf['platform']['communication method']

        handle.write("\n\n    # CYLC TASK ENVIRONMENT:")
        handle.write(f"\n    export CYLC_TASK_COMMS_METHOD={comm_meth}")
        handle.write('\n    export CYLC_TASK_JOB="%s"' % job_conf['job_d'])
        handle.write(
            '\n    export CYLC_TASK_NAMESPACE_HIERARCHY="%s"' %
            ' '.join(job_conf['namespace_hierarchy']))
        handle.write(
            '\n    export CYLC_TASK_TRY_NUMBER=%s' % job_conf['try_num'])
        handle.write(
            "\n    export CYLC_TASK_FLOW_NUMBERS="
            f"{','.join(str(f) for f in job_conf['flow_nums'])}")
        handle.write(
            "\n    export CYLC_PROFILE="
            f"{job_conf['platform']['profile']['activate']}")
        handle.write(
            "\n    export CYLC_CGROUP="
            f"{job_conf['platform']['profile']['cgroups path']}")
<<<<<<< HEAD
        handle.write(
            "\n    export CYLC_POLLING_INTERVAL="
            f"{job_conf['platform']['profile']['polling interval']}")
=======
>>>>>>> 30d4382a
        # Standard parameter environment variables
        for var, val in job_conf['param_var'].items():
            handle.write('\n    export CYLC_TASK_PARAM_%s="%s"' % (var, val))
        if job_conf['work_d']:
            # Note: not an environment variable, but used by job.sh
            handle.write(
                "\n    CYLC_TASK_WORK_DIR_BASE='%s'" % job_conf['work_d'])
        handle.write("\n}")

    @staticmethod
    def _write_runtime_environment(handle, job_conf):
        if job_conf['environment']:
            handle.write("\n\ncylc__job__inst__user_env() {")
            # Generate variable assignment expressions
            handle.write("\n    # TASK RUNTIME ENVIRONMENT:")

            # NOTE: the reason for separate export of user-specified
            # variables is this: inline export does not activate the
            # error trap if sub-expressions fail, e.g. (note typo in
            # 'echo' command name):
            #   export FOO=$( ecko foo )  # error not trapped!
            #   FOO=$( ecko foo )  # error trapped
            # The export is done before variable definition to enable
            # use of already defined variables by command substitutions
            # in later definitions:
            #   FOO='foo'
            #   BAR=$(script_using_FOO)
            handle.write("\n    export")
            for var in job_conf['environment']:
                handle.write(f' {var}')
            for var, val in job_conf['environment'].items():
                value = JobFileWriter._get_variable_value_definition(
                    str(val), job_conf.get('param_var', {})
                )
                handle.write(f'\n    {var}={value}')
            handle.write("\n}")

    @staticmethod
    def _get_variable_value_definition(value, param_vars):
        """Return a properly-quoted command which handles parameter environment
        templates and the '~' character.

        Args:
            value (str): value to assign to a variable
            param_vars (dict): parameter variables ( job_conf['param_vars'] )
        """
        # Interpolate any parameter environment template variables:
        if param_vars:
            with suppress(ParamExpandError):
                value = interpolate_template(value, param_vars)
                # ParamExpandError: Already logged warnings in
                # cylc.flow.config.WorkflowConfig.check_param_env_tmpls()

        # Handle '~':
        match = re.match(r"^(~[^/\s]*/)(.*)$", value)
        if match:
            # ~foo/bar or ~/bar
            # write as ~foo/"bar" or ~/"bar"
            head, tail = match.groups()
            return '%s"%s"' % (head, tail)
        elif re.match(r"^~[^\s]*$", value):
            # plain ~foo or just ~
            # just leave unquoted as subsequent spaces don't
            # make sense in this case anyway
            return value
        else:
            # Non tilde values - quote the lot.
            # This gets values like "~one ~two" too, but these
            # (in variable values) aren't expanded by the shell
            # anyway so it doesn't matter.
            return '"%s"' % value

        # NOTE ON TILDE EXPANSION:
        # The code above handles the following correctly:
        # | ~foo/bar
        # | ~/bar
        # | ~/filename with spaces
        # | ~foo
        # | ~

    @classmethod
    def _write_global_init_script(cls, handle, job_conf):
        """Global Init-script."""
        global_init_script = job_conf['platform']['global init-script']
        if cls._check_script_value(global_init_script):
            handle.write("\n\n# GLOBAL INIT-SCRIPT:\n")
            handle.write(global_init_script)

    @classmethod
    def _write_script(cls, handle, job_conf):
        """Write (*-)script in functions.

        init-script, env-script, err-script, pre-script, script, post-script,
        exit-script
        """
        for prefix in ['init-', 'env-', 'err-', 'pre-', '', 'post-', 'exit-']:
            value = job_conf[prefix + 'script']
            if cls._check_script_value(value):
                handle.write("\n\ncylc__job__inst__%sscript() {" % (
                    prefix.replace("-", "_")))
                handle.write("\n# %sSCRIPT:\n%s" % (
                    prefix.upper(), value))
                handle.write("\n}")

    @staticmethod
    def _write_epilogue(handle, job_conf):
        """Write epilogue."""
        handle.write('\n\nCYLC_RUN_DIR="${CYLC_RUN_DIR:-$HOME/cylc-run}"')
        handle.write(
            '\n. '
            '"${CYLC_RUN_DIR}/${CYLC_WORKFLOW_ID}/.service/etc/job.sh"'
            '\ncylc__job__main'
        )
        handle.write("\n\n%s%s\n" % (
            JobRunnerManager.LINE_PREFIX_EOF, job_conf['job_d']))<|MERGE_RESOLUTION|>--- conflicted
+++ resolved
@@ -231,12 +231,12 @@
         handle.write(
             "\n    export CYLC_CGROUP="
             f"{job_conf['platform']['profile']['cgroups path']}")
-<<<<<<< HEAD
+        handle.write(
+            "\n    export CYLC_CGROUP="
+            f"{job_conf['platform']['profile']['cgroups path']}")
         handle.write(
             "\n    export CYLC_POLLING_INTERVAL="
             f"{job_conf['platform']['profile']['polling interval']}")
-=======
->>>>>>> 30d4382a
         # Standard parameter environment variables
         for var, val in job_conf['param_var'].items():
             handle.write('\n    export CYLC_TASK_PARAM_%s="%s"' % (var, val))
