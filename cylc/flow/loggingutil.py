--- conflicted
+++ resolved
@@ -211,13 +211,8 @@
             self.stream.seek(0, 2)
         except ValueError as exc:
             # intended to catch - ValueError: I/O operation on closed file
-<<<<<<< HEAD
-            raise SystemExit(exc)
+            raise SystemExit(exc) from None
         return self.stream.tell() + len(msg.encode('utf8')) >= self.max_bytes
-=======
-            raise SystemExit(exc) from None
-        return self.stream.tell() + len(msg.encode('utf8')) >= max_bytes
->>>>>>> b7f52ee1
 
     @property
     def load_type(self) -> str:
