--- conflicted
+++ resolved
@@ -141,11 +141,8 @@
     cd "${CYLC_TASK_WORK_DIR}"
 
     if [[ "${CYLC_PROFILE}" == "True" ]] ; then
-<<<<<<< HEAD
+       cylc profile -m "${CYLC_CGROUP}" &
        cylc profile -m "${CYLC_CGROUP}" -i "${CYLC_POLLING_INTERVAL}" &
-=======
-       cylc profile -m "${CYLC_CGROUP}" &
->>>>>>> 30d4382a
        export profiler_pid="$!"
     fi
 
