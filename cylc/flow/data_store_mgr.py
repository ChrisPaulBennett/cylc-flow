--- conflicted
+++ resolved
@@ -116,11 +116,8 @@
 if TYPE_CHECKING:
     from cylc.flow.cycling import PointBase
     from cylc.flow.flow_mgr import FlowNums
-<<<<<<< HEAD
+    from cylc.flow.prerequisite import Prerequisite
     from cylc.flow.scheduler import Scheduler
-=======
-    from cylc.flow.prerequisite import Prerequisite
->>>>>>> 87bb2d49
 
 EDGES = 'edges'
 FAMILIES = 'families'
