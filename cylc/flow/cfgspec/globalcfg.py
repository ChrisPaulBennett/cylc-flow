--- conflicted
+++ resolved
@@ -320,15 +320,10 @@
             Configuration of the Cylc Scheduler's main loop.
         '''):
             Conf('plugins', VDR.V_STRING_LIST,
-<<<<<<< HEAD
                  ['health check', 'prune flow labels', 'reset bad hosts'],
                  desc='''
-                    Configure the main loop plugins to use.
-=======
-                 ['health check', 'prune flow labels'], desc='''
-                Configure the default main loop plugins to use when
-                starting new workflows.
->>>>>>> 8d4eb961
+                     Configure the default main loop plugins to use when
+                     starting new workflows.
             ''')
 
             with Conf('<plugin name>', desc='''
