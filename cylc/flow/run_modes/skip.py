--- conflicted
+++ resolved
@@ -20,11 +20,8 @@
     TYPE_CHECKING,
     Dict,
     List,
-<<<<<<< HEAD
-=======
     Optional,
     Set,
->>>>>>> 7ee20047
     Tuple,
 )
 
@@ -40,12 +37,9 @@
 
 
 if TYPE_CHECKING:
-<<<<<<< HEAD
     # BACK COMPAT: typing_extensions.Literal
     # FROM: Python 3.7
     # TO: Python 3.8
-=======
->>>>>>> 7ee20047
     from typing_extensions import Literal
 
     from cylc.flow.task_job_mgr import TaskJobManager
