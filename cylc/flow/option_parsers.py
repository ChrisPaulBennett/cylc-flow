--- conflicted
+++ resolved
@@ -33,11 +33,7 @@
 
 import sys
 from textwrap import dedent
-<<<<<<< HEAD
-from typing import Any, Dict, Iterable, Optional, List, Tuple, Union
-=======
-from typing import Any, Dict, Optional, List, Tuple
->>>>>>> a7cf51ba
+from typing import Any, Dict, Iterable, Optional, List, Tuple
 
 from cylc.flow import LOG
 from cylc.flow.terminal import supports_color, DIM
