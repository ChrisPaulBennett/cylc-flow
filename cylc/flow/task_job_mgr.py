# THIS FILE IS PART OF THE CYLC WORKFLOW ENGINE.
# Copyright (C) NIWA & British Crown (Met Office) & Contributors.
#
# This program is free software: you can redistribute it and/or modify
# it under the terms of the GNU General Public License as published by
# the Free Software Foundation, either version 3 of the License, or
# (at your option) any later version.
#
# This program is distributed in the hope that it will be useful,
# but WITHOUT ANY WARRANTY; without even the implied warranty of
# MERCHANTABILITY or FITNESS FOR A PARTICULAR PURPOSE.  See the
# GNU General Public License for more details.
#
# You should have received a copy of the GNU General Public License
# along with this program.  If not, see <http://www.gnu.org/licenses/>.
"""Manage task jobs.

This module provides logic to:
* Set up the directory structure on remote job hosts.
  * Copy workflow service files to remote job hosts for communication clients.
  * Clean up of service files on workflow shutdown.
* Prepare task job files.
* Prepare task jobs submission, and manage the callbacks.
* Prepare task jobs poll/kill, and manage the callbacks.
"""

import json
import os
from copy import deepcopy
from logging import (
    CRITICAL,
    DEBUG,
    INFO,
    WARNING
)
from shutil import rmtree
from time import time

from cylc.flow import LOG
from cylc.flow.job_runner_mgr import JobPollContext
from cylc.flow.exceptions import (
    PlatformLookupError,
    WorkflowConfigError,
    TaskRemoteMgmtError
)
from cylc.flow.hostuserutil import (
    get_host,
    is_remote_platform
)
from cylc.flow.job_file import JobFileWriter
from cylc.flow.parsec.util import (
    pdeepcopy,
    poverride
)
from cylc.flow.pathutil import get_remote_workflow_run_job_dir
from cylc.flow.platforms import (
    HOST_REC_COMMAND,
    PLATFORM_REC_COMMAND,
    get_host_from_platform,
    get_install_target_from_platform,
    get_localhost_install_target,
    get_platform
)
from cylc.flow.remote import construct_ssh_cmd
from cylc.flow.subprocctx import SubProcContext
from cylc.flow.subprocpool import SubProcPool
from cylc.flow.task_action_timer import (
    TaskActionTimer,
    TimerFlags
)
from cylc.flow.task_events_mgr import (
    TaskEventsManager,
    log_task_job_activity
)
from cylc.flow.task_job_logs import (
    JOB_LOG_JOB,
    NN,
    get_task_job_activity_log,
    get_task_job_id,
    get_task_job_job_log,
    get_task_job_log
)
from cylc.flow.task_message import FAIL_MESSAGE_PREFIX
from cylc.flow.task_outputs import (
    TASK_OUTPUT_FAILED,
    TASK_OUTPUT_STARTED,
    TASK_OUTPUT_SUBMITTED,
    TASK_OUTPUT_SUCCEEDED
)
from cylc.flow.task_remote_mgr import (
    REMOTE_FILE_INSTALL_DONE,
    REMOTE_FILE_INSTALL_FAILED,
    REMOTE_FILE_INSTALL_IN_PROGRESS,
    REMOTE_INIT_IN_PROGRESS,
    REMOTE_INIT_DONE, REMOTE_INIT_FAILED,
    TaskRemoteMgr
)
from cylc.flow.task_state import (
    TASK_STATUS_RUNNING,
    TASK_STATUS_SUBMITTED,
    TASK_STATUSES_ACTIVE
)
from cylc.flow.wallclock import (
    get_current_time_string,
    get_utc_mode
)
from cylc.flow.cfgspec.globalcfg import SYSPATH


class TaskJobManager:
    """Manage task job submit, poll and kill.

    This class provides logic to:
    * Submit task jobs.
    * Poll task jobs.
    * Kill task jobs.
    * Set up the directory structure on job hosts.
    * Install workflow communicate client files on job hosts.
    * Remove workflow contact files on job hosts.
    """

    JOBS_KILL = 'jobs-kill'
    JOBS_POLL = 'jobs-poll'
    JOBS_SUBMIT = SubProcPool.JOBS_SUBMIT
    POLL_FAIL = 'poll failed'
    REMOTE_SELECT_MSG = 'waiting for remote host selection'
    REMOTE_INIT_MSG = 'remote host initialising'
    REMOTE_FILE_INSTALL_MSG = 'file installation in progress'
    KEY_EXECUTE_TIME_LIMIT = TaskEventsManager.KEY_EXECUTE_TIME_LIMIT

    IN_PROGRESS = {
        REMOTE_FILE_INSTALL_IN_PROGRESS: REMOTE_FILE_INSTALL_MSG,
        REMOTE_INIT_IN_PROGRESS: REMOTE_INIT_MSG
    }

    def __init__(self, workflow, proc_pool, workflow_db_mgr,
                 task_events_mgr, data_store_mgr):
        self.workflow = workflow
        self.proc_pool = proc_pool
        self.workflow_db_mgr = workflow_db_mgr
        self.task_events_mgr = task_events_mgr
        self.data_store_mgr = data_store_mgr
        self.job_file_writer = JobFileWriter()
        self.job_runner_mgr = self.job_file_writer.job_runner_mgr
        self.task_remote_mgr = TaskRemoteMgr(workflow, proc_pool)

    def check_task_jobs(self, workflow, task_pool):
        """Check submission and execution timeout and polling timers.

        Poll tasks that have timed out and/or have reached next polling time.
        """
        now = time()
        poll_tasks = set()
        for itask in task_pool.get_tasks():
            if self.task_events_mgr.check_job_time(itask, now):
                poll_tasks.add(itask)
                if itask.poll_timer.delay is not None:
                    LOG.info(
                        '[%s] -poll now, (next in %s)',
                        itask, itask.poll_timer.delay_timeout_as_str())
        if poll_tasks:
            self.poll_task_jobs(workflow, poll_tasks)

    def kill_task_jobs(self, workflow, itasks):
        """Kill jobs of active tasks, and hold the tasks.

        If items is specified, kill active tasks matching given IDs.

        """
        to_kill_tasks = []
        for itask in itasks:
            if itask.state(*TASK_STATUSES_ACTIVE):
                itask.state.reset(is_held=True)
                self.data_store_mgr.delta_task_held(itask)
                to_kill_tasks.append(itask)
            else:
                LOG.warning('skipping %s: task not killable' % itask.identity)
        self._run_job_cmd(
            self.JOBS_KILL, workflow, to_kill_tasks,
            self._kill_task_jobs_callback)

    def poll_task_jobs(self, workflow, itasks, msg=None):
        """Poll jobs of specified tasks.

        This method uses _poll_task_jobs_callback() and
        _manip_task_jobs_callback() as help/callback methods.

        _poll_task_job_callback() executes one specific job.
        """
        if itasks:
            if msg is not None:
                LOG.info(msg)
            self._run_job_cmd(
                self.JOBS_POLL, workflow, itasks,
                self._poll_task_jobs_callback)

    def prep_submit_task_jobs(self, workflow, itasks, check_syntax=True):
        """Prepare task jobs for submit.

        Prepare tasks where possible. Ignore tasks that are waiting for host
        select command to complete. Bad host select command or error writing to
        a job file will cause a bad task - leading to submission failure.

        Return [list, list]: list of good tasks, list of bad tasks
        """
        prepared_tasks = []
        bad_tasks = []
        for itask in itasks:
            prep_task = self._prep_submit_task_job(workflow, itask,
                                                   check_syntax=check_syntax)
            if prep_task:
                prepared_tasks.append(itask)
            elif prep_task is False:
                bad_tasks.append(itask)
        return [prepared_tasks, bad_tasks]

    def submit_task_jobs(self, workflow, itasks, curve_auth,
                         client_pub_key_dir, is_simulation=False):
        """Prepare for job submission and submit task jobs.

        Preparation (host selection, remote host init, and remote install)
        is done asynchronously. Newly released tasks may be sent here several
        times until these init subprocesses have returned. Failure during
        preparation is considered to be job submission failure.

        Once preparation has completed or failed, reset .waiting_on_job_prep in
        task instances so the scheduler knows to stop sending them back here.

        This method uses prep_submit_task_job() as helper.

        Return (list): list of tasks that attempted submission.
        """
        if is_simulation:
            return self._simulation_submit_task_jobs(itasks)

        # Prepare tasks for job submission
        prepared_tasks, bad_tasks = self.prep_submit_task_jobs(
            workflow, itasks)

        # Reset consumed host selection results
        self.task_remote_mgr.subshell_eval_reset()

        if not prepared_tasks:
            return bad_tasks
        auth_itasks = {}  # {platform: [itask, ...], ...}
        for itask in prepared_tasks:
            platform_name = itask.platform['name']
            auth_itasks.setdefault(platform_name, [])
            auth_itasks[platform_name].append(itask)
        # Submit task jobs for each platform
        done_tasks = bad_tasks

        for platform_name, itasks in sorted(auth_itasks.items()):
            platform = itasks[0].platform
            install_target = get_install_target_from_platform(platform)
            ri_map = self.task_remote_mgr.remote_init_map

            if (ri_map.get(install_target) != REMOTE_FILE_INSTALL_DONE):
                if install_target == get_localhost_install_target():
                    # Skip init and file install for localhost.
                    LOG.debug(f"REMOTE INIT NOT REQUIRED for {install_target}")
                    ri_map[install_target] = (REMOTE_FILE_INSTALL_DONE)

                elif install_target not in ri_map:
                    # Remote init not in progress for target, so start it.
                    self.task_remote_mgr.remote_init(
                        platform, curve_auth, client_pub_key_dir)
                    for itask in itasks:
                        itask.set_summary_message(self.REMOTE_INIT_MSG)
                        self.data_store_mgr.delta_job_msg(
                            get_task_job_id(
                                itask.point,
                                itask.tdef.name,
                                itask.submit_num),
                            self.REMOTE_INIT_MSG)
                    continue

                elif (ri_map[install_target] == REMOTE_INIT_DONE):
                    # Already done remote init so move on to file install
                    self.task_remote_mgr.file_install(platform)
                    continue

                elif (ri_map[install_target] in self.IN_PROGRESS.keys()):
                    # Remote init or file install in progress.
                    for itask in itasks:
                        msg = self.IN_PROGRESS[ri_map[install_target]]
                        itask.set_summary_message(msg)
                        self.data_store_mgr.delta_job_msg(
                            get_task_job_id(
                                itask.point,
                                itask.tdef.name,
                                itask.submit_num),
                            msg)
                    continue

            # Ensure that localhost background/at jobs are recorded as running
            # on the host name of the current workflow host, rather than just
            # "localhost". On restart on a different workflow host, this
            # allows the restart logic to correctly poll the status of the
            # background/at jobs that may still be running on the previous
            # workflow host.
            host = get_host_from_platform(platform)
            if (
                self.job_runner_mgr.is_job_local_to_host(
                    itask.summary['job_runner_name']
                ) and
                not is_remote_platform(platform)
            ):
                host = get_host()

            now_str = get_current_time_string()
            done_tasks.extend(itasks)
            for itask in itasks:
                # Log and persist
                LOG.info(
                    '[%s] -submit-num=%02d, host=%s',
                    itask, itask.submit_num, host)
                self.workflow_db_mgr.put_insert_task_jobs(itask, {
                    'is_manual_submit': itask.is_manual_submit,
                    'try_num': itask.get_try_num(),
                    'time_submit': now_str,
                    'platform_name': itask.platform['name'],
                    'job_runner_name': itask.summary['job_runner_name'],
                })
                itask.is_manual_submit = False

            if (ri_map[install_target] in [REMOTE_INIT_FAILED,
                                           REMOTE_FILE_INSTALL_FAILED]):
                # Remote init or install failed. Set submit-failed for all
                # affected tasks and remove target from remote init map
                # - this enables new tasks to re-initialise that target
                init_error = (ri_map[install_target])
                del ri_map[install_target]
                for itask in itasks:
                    itask.waiting_on_job_prep = False
                    itask.local_job_file_path = None  # reset for retry
                    log_task_job_activity(
                        SubProcContext(
                            self.JOBS_SUBMIT,
                            '(init %s)' % host,
                            err=init_error,
                            ret_code=1),
                        workflow, itask.point, itask.tdef.name)
                    self._prep_submit_task_job_error(
                        workflow, itask, '(remote init)', ''
                    )

                continue
            # Build the "cylc jobs-submit" command
            cmd = [self.JOBS_SUBMIT]
            if LOG.isEnabledFor(DEBUG):
                cmd.append('--debug')
            if get_utc_mode():
                cmd.append('--utc-mode')
            if is_remote_platform(itask.platform):
                remote_mode = True
                cmd.append('--remote-mode')
            else:
                remote_mode = False
            if itask.platform[
                    'clean job submission environment']:
                cmd.append('--clean-env')
            for var in itask.platform[
                    'job submission environment pass-through']:
                cmd.append(f"--env={var}")
            for path in itask.platform[
                    'job submission executable paths'] + SYSPATH:
                cmd.append(f"--path={path}")
            cmd.append('--')
<<<<<<< HEAD
            cmd.append(
                get_remote_workflow_run_job_dir(
                    platform, workflow
                )
            )
=======
            cmd.append(get_remote_suite_run_job_dir(suite))
>>>>>>> 6d5a95ea
            # Chop itasks into a series of shorter lists if it's very big
            # to prevent overloading of stdout and stderr pipes.
            itasks = sorted(itasks, key=lambda itask: itask.identity)
            chunk_size = (
                len(itasks) // (
                    (len(itasks) // platform['max batch submit size']) + 1
                ) + 1
            )
            itasks_batches = [
                itasks[i:i + chunk_size]
                for i in range(0, len(itasks), chunk_size)
            ]
            LOG.debug(
                '%s ... # will invoke in batches, sizes=%s',
                cmd, [len(b) for b in itasks_batches])

            if remote_mode:
                cmd = construct_ssh_cmd(cmd, platform)
            else:
                cmd = ['cylc'] + cmd

            for i, itasks_batch in enumerate(itasks_batches):
                stdin_files = []
                job_log_dirs = []
                for itask in itasks_batch:
                    if remote_mode:
                        stdin_files.append(
                            os.path.expandvars(
                                get_task_job_job_log(
                                    workflow, itask.point, itask.tdef.name,
                                    itask.submit_num
                                )
                            )
                        )
                    job_log_dirs.append(get_task_job_id(
                        itask.point, itask.tdef.name, itask.submit_num))
                    # The job file is now (about to be) used: reset the file
                    # write flag so that subsequent manual retrigger will
                    # generate a new job file.
                    itask.local_job_file_path = None
                    if itask.state.outputs.has_custom_triggers():
                        self.workflow_db_mgr.put_update_task_outputs(itask)

                    itask.waiting_on_job_prep = False
                self.proc_pool.put_command(
                    SubProcContext(
                        self.JOBS_SUBMIT,
                        cmd + job_log_dirs,
                        stdin_files=stdin_files,
                        job_log_dirs=job_log_dirs,
                    ),
                    self._submit_task_jobs_callback, [workflow, itasks_batch])
        return done_tasks

    @staticmethod
    def _create_job_log_path(workflow, itask):
        """Create job log directory for a task job, etc.

        Create local job directory, and NN symbolic link.
        If NN => 01, remove numbered directories with submit numbers greater
        than 01.
        Return a string in the form "POINT/NAME/SUBMIT_NUM".

        """
        job_file_dir = get_task_job_log(
            workflow, itask.point, itask.tdef.name, itask.submit_num)
        job_file_dir = os.path.expandvars(job_file_dir)
        task_log_dir = os.path.dirname(job_file_dir)
        if itask.submit_num == 1:
            try:
                names = os.listdir(task_log_dir)
            except OSError:
                pass
            else:
                for name in names:
                    if name not in ["01", NN]:
                        rmtree(
                            os.path.join(task_log_dir, name),
                            ignore_errors=True)
        else:
            rmtree(job_file_dir, ignore_errors=True)

        os.makedirs(job_file_dir, exist_ok=True)
        target = os.path.join(task_log_dir, NN)
        source = os.path.basename(job_file_dir)
        try:
            prev_source = os.readlink(target)
        except OSError:
            prev_source = None
        if prev_source == source:
            return
        try:
            if prev_source:
                os.unlink(target)
            os.symlink(source, target)
        except OSError as exc:
            if not exc.filename:
                exc.filename = target
            raise exc

    @staticmethod
    def _get_job_scripts(itask, rtconfig):
        """Return pre-script, script, post-script for a job."""
        script = rtconfig['script']
        pre_script = rtconfig['pre-script']
        post_script = rtconfig['post-script']
        if itask.tdef.workflow_polling_cfg:
            # Automatic workflow state polling script
            comstr = "cylc workflow-state " + \
                     " --task=" + itask.tdef.workflow_polling_cfg['task'] + \
                     " --point=" + str(itask.point)
            if LOG.isEnabledFor(DEBUG):
                comstr += ' --debug'
            for key, fmt in [
                    ('user', ' --%s=%s'),
                    ('host', ' --%s=%s'),
                    ('interval', ' --%s=%d'),
                    ('max-polls', ' --%s=%s'),
                    ('run-dir', ' --%s=%s')]:
                if rtconfig['workflow state polling'][key]:
                    comstr += fmt % (key,
                                     rtconfig['workflow state polling'][key])
            if rtconfig['workflow state polling']['message']:
                comstr += " --message='%s'" % (
                    rtconfig['workflow state polling']['message'])
            else:
                comstr += (" --status=" +
                           itask.tdef.workflow_polling_cfg['status'])
            comstr += " " + itask.tdef.workflow_polling_cfg['workflow']
            script = "echo " + comstr + "\n" + comstr
        return pre_script, script, post_script

    @staticmethod
    def _job_cmd_out_callback(workflow, itask, cmd_ctx, line):
        """Callback on job command STDOUT/STDERR."""
        if cmd_ctx.cmd_kwargs.get("host"):
            host = "(%(host)s) " % cmd_ctx.cmd_kwargs
        else:
            host = ""
        try:
            timestamp, _, content = line.split("|")
        except ValueError:
            pass
        else:
            line = "%s %s" % (timestamp, content)
        job_activity_log = get_task_job_activity_log(
            workflow, itask.point, itask.tdef.name)
        try:
            with open(os.path.expandvars(job_activity_log), "ab") as handle:
                if not line.endswith("\n"):
                    line += "\n"
                handle.write((host + line).encode())
        except IOError as exc:
            LOG.warning("%s: write failed\n%s" % (job_activity_log, exc))
            LOG.warning("[%s] -%s%s", itask, host, line)

    def _kill_task_jobs_callback(self, ctx, workflow, itasks):
        """Callback when kill tasks command exits."""
        self._manip_task_jobs_callback(
            ctx,
            workflow,
            itasks,
            self._kill_task_job_callback,
            {self.job_runner_mgr.OUT_PREFIX_COMMAND:
                self._job_cmd_out_callback}
        )

    def _kill_task_job_callback(self, workflow, itask, cmd_ctx, line):
        """Helper for _kill_task_jobs_callback, on one task job."""
        ctx = SubProcContext(self.JOBS_KILL, None)
        ctx.out = line
        try:
            ctx.timestamp, _, ctx.ret_code = line.split("|", 2)
        except ValueError:
            ctx.ret_code = 1
            ctx.cmd = cmd_ctx.cmd  # print original command on failure
        else:
            ctx.ret_code = int(ctx.ret_code)
            if ctx.ret_code:
                ctx.cmd = cmd_ctx.cmd  # print original command on failure
        log_task_job_activity(ctx, workflow, itask.point, itask.tdef.name)
        log_lvl = INFO
        log_msg = 'killed'
        if ctx.ret_code:  # non-zero exit status
            log_lvl = WARNING
            log_msg = 'kill failed'
            itask.state.kill_failed = True
        elif itask.state(TASK_STATUS_SUBMITTED):
            self.task_events_mgr.process_message(
                itask, CRITICAL, self.task_events_mgr.EVENT_SUBMIT_FAILED,
                ctx.timestamp)
        elif itask.state(TASK_STATUS_RUNNING):
            self.task_events_mgr.process_message(
                itask, CRITICAL, TASK_OUTPUT_FAILED)
        else:
            log_lvl = DEBUG
            log_msg = (
                'ignoring job kill result, unexpected task state: %s' %
                itask.state.status)
        itask.set_summary_message(log_msg)
        self.data_store_mgr.delta_job_msg(
            get_task_job_id(itask.point, itask.tdef.name, itask.submit_num),
            log_msg)
        LOG.log(log_lvl, "[%s] -job(%02d) %s" % (
            itask.identity, itask.submit_num, log_msg))

    def _manip_task_jobs_callback(
            self, ctx, workflow, itasks, summary_callback,
            more_callbacks=None):
        """Callback when submit/poll/kill tasks command exits."""
        if ctx.ret_code:
            LOG.error(ctx)
        else:
            LOG.debug(ctx)
        # A dict for easy reference of (CYCLE, NAME, SUBMIT_NUM) -> TaskProxy
        #
        # Note for "reload": A TaskProxy instance may be replaced on reload, so
        # the "itasks" list may not reference the TaskProxy objects that
        # replace the old ones. The .reload_successor attribute provides the
        # link(s) for us to get to the latest replacement.
        #
        # Note for "kill": It is possible for a job to trigger its trap and
        # report back to the workflow before (or after?) this logic is called.
        # If so, it will no longer be status SUBMITTED or RUNNING, and
        # its output line will be ignored here.
        tasks = {}
        for itask in itasks:
            while itask.reload_successor is not None:
                itask = itask.reload_successor
            if itask.point is not None and itask.submit_num:
                submit_num = "%02d" % (itask.submit_num)
                tasks[(str(itask.point), itask.tdef.name, submit_num)] = itask
        handlers = [(self.job_runner_mgr.OUT_PREFIX_SUMMARY, summary_callback)]
        if more_callbacks:
            for prefix, callback in more_callbacks.items():
                handlers.append((prefix, callback))
        out = ctx.out
        if not out:
            out = ""
        bad_tasks = dict(tasks)
        for line in out.splitlines(True):
            for prefix, callback in handlers:
                if line.startswith(prefix):
                    line = line[len(prefix):].strip()
                    try:
                        path = line.split("|", 2)[1]  # timestamp, path, status
                        point, name, submit_num = path.split(os.sep, 2)
                        if prefix == self.job_runner_mgr.OUT_PREFIX_SUMMARY:
                            del bad_tasks[(point, name, submit_num)]
                        itask = tasks[(point, name, submit_num)]
                        callback(workflow, itask, ctx, line)
                    except (LookupError, ValueError, KeyError) as exc:
                        LOG.warning(
                            'Unhandled %s output: %s', ctx.cmd_key, line)
                        LOG.exception(exc)
        # Task jobs that are in the original command but did not get a status
        # in the output. Handle as failures.
        for key, itask in sorted(bad_tasks.items()):
            line = (
                "|".join([ctx.timestamp, os.sep.join(key), "1"]) + "\n")
            summary_callback(workflow, itask, ctx, line)

    def _poll_task_jobs_callback(self, ctx, workflow, itasks):
        """Callback when poll tasks command exits."""
        self._manip_task_jobs_callback(
            ctx,
            workflow,
            itasks,
            self._poll_task_job_callback,
            {self.job_runner_mgr.OUT_PREFIX_MESSAGE:
             self._poll_task_job_message_callback})

    def _poll_task_job_callback(self, workflow, itask, cmd_ctx, line):
        """Helper for _poll_task_jobs_callback, on one task job."""
        ctx = SubProcContext(self.JOBS_POLL, None)
        ctx.out = line
        ctx.ret_code = 0

        # See cylc.flow.job_runner_mgr.JobPollContext
        job_d = get_task_job_id(itask.point, itask.tdef.name, itask.submit_num)
        try:
            job_log_dir, context = line.split('|')[1:3]
            items = json.loads(context)
            jp_ctx = JobPollContext(job_log_dir, **items)
        except TypeError:
            itask.set_summary_message(self.POLL_FAIL)
            self.data_store_mgr.delta_job_msg(job_d, self.POLL_FAIL)
            ctx.cmd = cmd_ctx.cmd  # print original command on failure
            return
        except ValueError:
            itask.set_summary_message(self.POLL_FAIL)
            self.data_store_mgr.delta_job_msg(job_d, self.POLL_FAIL)
            ctx.cmd = cmd_ctx.cmd  # print original command on failure
            return
        finally:
            log_task_job_activity(ctx, workflow, itask.point, itask.tdef.name)

        flag = self.task_events_mgr.FLAG_POLLED
        if jp_ctx.run_status == 1 and jp_ctx.run_signal in ["ERR", "EXIT"]:
            # Failed normally
            self.task_events_mgr.process_message(
                itask, INFO, TASK_OUTPUT_FAILED, jp_ctx.time_run_exit, flag)
        elif jp_ctx.run_status == 1 and jp_ctx.job_runner_exit_polled == 1:
            # Failed by a signal, and no longer in job runner
            self.task_events_mgr.process_message(
                itask, INFO, TASK_OUTPUT_FAILED, jp_ctx.time_run_exit, flag)
            self.task_events_mgr.process_message(
                itask, INFO, FAIL_MESSAGE_PREFIX + jp_ctx.run_signal,
                jp_ctx.time_run_exit,
                flag)
        elif jp_ctx.run_status == 1:
            # The job has terminated, but is still managed by job runner.
            # Some job runners may restart a job in this state, so don't
            # mark as failed yet.
            self.task_events_mgr.process_message(
                itask, INFO, TASK_OUTPUT_STARTED, jp_ctx.time_run, flag)
        elif jp_ctx.run_status == 0:
            # The job succeeded
            self.task_events_mgr.process_message(
                itask, INFO, TASK_OUTPUT_SUCCEEDED, jp_ctx.time_run_exit,
                flag)
        elif jp_ctx.time_run and jp_ctx.job_runner_exit_polled == 1:
            # The job has terminated without executing the error trap
            self.task_events_mgr.process_message(
                itask, INFO, TASK_OUTPUT_FAILED, get_current_time_string(),
                flag)
        elif jp_ctx.time_run:
            # The job has started, and is still managed by job runner
            self.task_events_mgr.process_message(
                itask, INFO, TASK_OUTPUT_STARTED, jp_ctx.time_run, flag)
        elif jp_ctx.job_runner_exit_polled == 1:
            # The job never ran, and no longer in job runner
            self.task_events_mgr.process_message(
                itask, INFO, self.task_events_mgr.EVENT_SUBMIT_FAILED,
                jp_ctx.time_submit_exit, flag)
        else:
            # The job never ran, and is in job runner
            self.task_events_mgr.process_message(
                itask, INFO, TASK_STATUS_SUBMITTED, jp_ctx.time_submit_exit,
                flag)

    def _poll_task_job_message_callback(self, workflow, itask, cmd_ctx, line):
        """Helper for _poll_task_jobs_callback, on message of one task job."""
        ctx = SubProcContext(self.JOBS_POLL, None)
        ctx.out = line
        try:
            event_time, severity, message = line.split("|")[2:5]
        except ValueError:
            ctx.ret_code = 1
            ctx.cmd = cmd_ctx.cmd  # print original command on failure
        else:
            ctx.ret_code = 0
            self.task_events_mgr.process_message(
                itask, severity, message, event_time,
                self.task_events_mgr.FLAG_POLLED)
        log_task_job_activity(ctx, workflow, itask.point, itask.tdef.name)

    def _run_job_cmd(self, cmd_key, workflow, itasks, callback):
        """Run job commands, e.g. poll, kill, etc.

        Group itasks with their platform_name and host.
        Put a job command for each group to the multiprocess pool.

        """
        if not itasks:
            return
        # sort itasks into lists based upon where they were run.
        auth_itasks = {}
        for itask in itasks:
            platform_n = itask.platform['name']
            if platform_n not in auth_itasks:
                auth_itasks[platform_n] = []
            auth_itasks[platform_n].append(itask)

        # Go through each list of itasks and carry out commands as required.
        for platform_n, itasks in sorted(auth_itasks.items()):
            platform = get_platform(platform_n)
            if is_remote_platform(platform):
                remote_mode = True
                cmd = [cmd_key]
            else:
                cmd = ["cylc", cmd_key]
                remote_mode = False
            if LOG.isEnabledFor(DEBUG):
                cmd.append("--debug")
            cmd.append("--")
<<<<<<< HEAD
            cmd.append(get_remote_workflow_run_job_dir(platform, workflow))
=======
            cmd.append(get_remote_suite_run_job_dir(suite))
>>>>>>> 6d5a95ea
            job_log_dirs = []
            if remote_mode:
                cmd = construct_ssh_cmd(cmd, platform)
            for itask in sorted(itasks, key=lambda itask: itask.identity):
                job_log_dirs.append(get_task_job_id(
                    itask.point, itask.tdef.name, itask.submit_num))
            cmd += job_log_dirs
            self.proc_pool.put_command(
                SubProcContext(cmd_key, cmd), callback, [workflow, itasks])

    @staticmethod
    def _set_retry_timers(itask, rtconfig=None, retry=True):
        """Set try number and retry delays."""
        if rtconfig is None:
            rtconfig = itask.tdef.rtconfig
        if (
            itask.tdef.run_mode + ' mode' in rtconfig and
            'disable retries' in rtconfig[itask.tdef.run_mode + ' mode']
        ):
            retry = False

        if retry:
            if rtconfig['submission retry delays']:
                submit_delays = rtconfig['submission retry delays']
            else:
                submit_delays = itask.platform['submission retry delays']
            # TODO: same for execution delays?

            for key, delays in [
                    (
                        TimerFlags.SUBMISSION_RETRY,
                        submit_delays
                    ),
                    (
                        TimerFlags.EXECUTION_RETRY,
                        rtconfig['execution retry delays']
                    )
            ]:
                if delays is None:
                    delays = []
                try:
                    itask.try_timers[key].set_delays(delays)
                except KeyError:
                    itask.try_timers[key] = TaskActionTimer(delays=delays)

    def _simulation_submit_task_jobs(self, itasks):
        """Simulation mode task jobs submission."""
        for itask in itasks:
            itask.waiting_on_job_prep = False
            self._set_retry_timers(itask)
            itask.platform = 'SIMULATION'
            itask.summary['job_runner_name'] = 'SIMULATION'
            itask.summary[self.KEY_EXECUTE_TIME_LIMIT] = (
                itask.tdef.rtconfig['job']['simulated run length'])
            self.task_events_mgr.process_message(
                itask, INFO, TASK_OUTPUT_SUBMITTED)
        return itasks

    def _submit_task_jobs_callback(self, ctx, workflow, itasks):
        """Callback when submit task jobs command exits."""
        self._manip_task_jobs_callback(
            ctx,
            workflow,
            itasks,
            self._submit_task_job_callback,
            {self.job_runner_mgr.OUT_PREFIX_COMMAND:
                self._job_cmd_out_callback}
        )

    def _submit_task_job_callback(self, workflow, itask, cmd_ctx, line):
        """Helper for _submit_task_jobs_callback, on one task job."""
        ctx = SubProcContext(self.JOBS_SUBMIT, None)
        ctx.out = line
        items = line.split("|")
        try:
            ctx.timestamp, _, ctx.ret_code = items[0:3]
        except ValueError:
            ctx.ret_code = 1
            ctx.cmd = cmd_ctx.cmd  # print original command on failure
        else:
            ctx.ret_code = int(ctx.ret_code)
            if ctx.ret_code:
                ctx.cmd = cmd_ctx.cmd  # print original command on failure
        log_task_job_activity(ctx, workflow, itask.point, itask.tdef.name)

        if ctx.ret_code == SubProcPool.RET_CODE_WORKFLOW_STOPPING:
            return

        job_d = get_task_job_id(itask.point, itask.tdef.name, itask.submit_num)
        try:
            itask.summary['submit_method_id'] = items[3]
            self.data_store_mgr.delta_job_attr(job_d, 'job_id', items[3])
        except IndexError:
            itask.summary['submit_method_id'] = None
        if itask.summary['submit_method_id'] == "None":
            itask.summary['submit_method_id'] = None
        if itask.summary['submit_method_id'] and ctx.ret_code == 0:
            self.task_events_mgr.process_message(
                itask, INFO, TASK_OUTPUT_SUBMITTED, ctx.timestamp)
        else:
            self.task_events_mgr.process_message(
                itask, CRITICAL, self.task_events_mgr.EVENT_SUBMIT_FAILED,
                ctx.timestamp)

    def _prep_submit_task_job(self, workflow, itask, check_syntax=True):
        """Prepare a task job submission.

        Return itask on a good preparation.

        """
        if itask.local_job_file_path:
            return itask

        # Handle broadcasts
        overrides = self.task_events_mgr.broadcast_mgr.get_broadcast(
            itask.identity)
        if overrides:
            rtconfig = pdeepcopy(itask.tdef.rtconfig)
            poverride(rtconfig, overrides, prepend=True)
        else:
            rtconfig = itask.tdef.rtconfig

        # BACK COMPAT: host logic
        # Determine task host or platform now, just before job submission,
        # because dynamic host/platform selection may be used.
        # cases:
        # - Platform exists, host does = throw error here:
        #    Although errors of this sort should ideally be caught on config
        #    load this cannot be done because inheritance may create conflicts
        #    which appear later. Although this error is also raised
        #    by the platforms module it's probably worth putting it here too
        #    to prevent trying to run the remote_host/platform_select logic for
        #    tasks which will fail anyway later.
        # - Platform exists, host doesn't = eval platform_n
        # - host exists - eval host_n
        # remove at:
        #     Cylc9
        if (
            rtconfig['platform'] is not None and
            rtconfig['remote']['host'] is not None
        ):
            raise WorkflowConfigError(
                "A mixture of Cylc 7 (host) and Cylc 8 (platform) "
                "logic should not be used. In this case for the task "
                f"\"{itask.identity}\" the following are not compatible:\n"
            )

        host_n, platform_n = None, None
        try:
            if rtconfig['remote']['host'] is not None:
                host_n = self.task_remote_mgr.subshell_eval(
                    rtconfig['remote']['host'], HOST_REC_COMMAND
                )
            else:
                platform_n = self.task_remote_mgr.subshell_eval(
                    rtconfig['platform'], PLATFORM_REC_COMMAND
                )
        except TaskRemoteMgmtError as exc:
            # Submit number not yet incremented
            itask.waiting_on_job_prep = False
            itask.submit_num += 1
            itask.summary['platforms_used'][itask.submit_num] = ''
            # Retry delays, needed for the try_num
            self._create_job_log_path(workflow, itask)
            self._set_retry_timers(itask, rtconfig)
            self._prep_submit_task_job_error(
                workflow, itask, '(remote host select)', exc)
            return False
        else:
            # host/platform select not ready
            if host_n is None and platform_n is None:
                itask.set_summary_message(self.REMOTE_SELECT_MSG)
                return
            elif (
                host_n is None
                and rtconfig['platform']
                and rtconfig['platform'] != platform_n
            ):
                LOG.debug(
                    f"for task {itask.identity}: platform = "
                    f"{rtconfig['platform']} evaluated as {platform_n}"
                )
                rtconfig['platform'] = platform_n
            elif platform_n is None and rtconfig['remote']['host'] != host_n:
                LOG.debug(
                    f"for task {itask.identity}: host = "
                    f"{rtconfig['remote']['host']} evaluated as {host_n}"
                )
                rtconfig['remote']['host'] = host_n

            try:
                platform = get_platform(rtconfig)
            except PlatformLookupError as exc:
                # Submit number not yet incremented
                itask.waiting_on_job_prep = False
                itask.submit_num += 1
                itask.summary['platforms_used'][itask.submit_num] = ''
                # Retry delays, needed for the try_num
                self._create_job_log_path(workflow, itask)
                self._set_retry_timers(itask, rtconfig, False)
                self._prep_submit_task_job_error(
                    workflow, itask, '(platform not defined)', exc
                )
                return False
            else:
                itask.platform = platform
                # Submit number not yet incremented
                itask.submit_num += 1
                # Retry delays, needed for the try_num
                self._set_retry_timers(itask, rtconfig)

        try:
            job_conf = self._prep_submit_task_job_impl(
                workflow, itask, rtconfig)

            # Job pool insertion
            job_config = deepcopy(job_conf)
            job_config['logfiles'] = deepcopy(itask.summary['logfiles'])
            itask.jobs.append(job_config['job_d'])
            self.data_store_mgr.insert_job(
                itask.tdef.name, itask.point, job_config)

            local_job_file_path = get_task_job_job_log(
                workflow, itask.point, itask.tdef.name, itask.submit_num)
            self.job_file_writer.write(local_job_file_path, job_conf,
                                       check_syntax=check_syntax)
        except Exception as exc:
            # Could be a bad command template, IOError, etc
            itask.waiting_on_job_prep = False
            self._prep_submit_task_job_error(
                workflow, itask, '(prepare job file)', exc)
            return False

        itask.local_job_file_path = local_job_file_path
        return itask

    def _prep_submit_task_job_error(self, workflow, itask, action, exc):
        """Helper for self._prep_submit_task_job. On error."""
        LOG.debug("submit_num %s" % itask.submit_num)
        log_task_job_activity(
            SubProcContext(self.JOBS_SUBMIT, action, err=exc, ret_code=1),
            workflow,
            itask.point,
            itask.tdef.name,
            submit_num=itask.submit_num
        )
        # Persist
        self.workflow_db_mgr.put_insert_task_jobs(itask, {
            'is_manual_submit': itask.is_manual_submit,
            'try_num': itask.get_try_num(),
            'time_submit': get_current_time_string(),
            'job_runner_name': itask.summary.get('job_runner_name'),
        })
        itask.is_manual_submit = False
        self.task_events_mgr.process_message(
            itask, CRITICAL, self.task_events_mgr.EVENT_SUBMIT_FAILED)

    def _prep_submit_task_job_impl(self, workflow, itask, rtconfig):
        """Helper for self._prep_submit_task_job."""

        itask.summary['platforms_used'][
            itask.submit_num] = itask.platform['name']

        itask.summary['job_runner_name'] = itask.platform['job runner']
        try:
            itask.summary[self.KEY_EXECUTE_TIME_LIMIT] = float(
                rtconfig['execution time limit'])
        except TypeError:
            pass

        scripts = self._get_job_scripts(itask, rtconfig)

        # Location of job file, etc
        self._create_job_log_path(workflow, itask)
        job_d = get_task_job_id(
            itask.point, itask.tdef.name, itask.submit_num)
<<<<<<< HEAD
        job_file_path = get_remote_workflow_run_job_dir(
            itask.platform, workflow, job_d, JOB_LOG_JOB)
=======
        job_file_path = get_remote_suite_run_job_dir(suite, job_d, JOB_LOG_JOB)
>>>>>>> 6d5a95ea
        return {
            'job_runner_name': itask.platform['job runner'],
            'job_runner_command_template': (
                itask.platform['job runner command template']
            ),
            'dependencies': itask.state.get_resolved_dependencies(),
            'directives': rtconfig['directives'],
            'environment': rtconfig['environment'],
            'execution_time_limit': itask.summary[self.KEY_EXECUTE_TIME_LIMIT],
            'env-script': rtconfig['env-script'],
            'err-script': rtconfig['err-script'],
            'exit-script': rtconfig['exit-script'],
            'platform': itask.platform,
            'init-script': rtconfig['init-script'],
            'job_file_path': job_file_path,
            'job_d': job_d,
            'namespace_hierarchy': itask.tdef.namespace_hierarchy,
            'param_var': itask.tdef.param_var,
            'post-script': scripts[2],
            'pre-script': scripts[0],
<<<<<<< HEAD
            'remote_workflow_d': itask.platform[
                'workflow definition directory'],
=======
>>>>>>> 6d5a95ea
            'script': scripts[1],
            'submit_num': itask.submit_num,
            'flow_label': itask.flow_label,
            'workflow_name': workflow,
            'task_id': itask.identity,
            'try_num': itask.get_try_num(),
            'uuid_str': self.task_remote_mgr.uuid_str,
            'work_d': rtconfig['work sub-directory'],
        }<|MERGE_RESOLUTION|>--- conflicted
+++ resolved
@@ -367,15 +367,7 @@
                     'job submission executable paths'] + SYSPATH:
                 cmd.append(f"--path={path}")
             cmd.append('--')
-<<<<<<< HEAD
-            cmd.append(
-                get_remote_workflow_run_job_dir(
-                    platform, workflow
-                )
-            )
-=======
-            cmd.append(get_remote_suite_run_job_dir(suite))
->>>>>>> 6d5a95ea
+            cmd.append(get_remote_workflow_run_job_dir(workflow))
             # Chop itasks into a series of shorter lists if it's very big
             # to prevent overloading of stdout and stderr pipes.
             itasks = sorted(itasks, key=lambda itask: itask.identity)
@@ -762,11 +754,7 @@
             if LOG.isEnabledFor(DEBUG):
                 cmd.append("--debug")
             cmd.append("--")
-<<<<<<< HEAD
-            cmd.append(get_remote_workflow_run_job_dir(platform, workflow))
-=======
-            cmd.append(get_remote_suite_run_job_dir(suite))
->>>>>>> 6d5a95ea
+            cmd.append(get_remote_workflow_run_job_dir(workflow))
             job_log_dirs = []
             if remote_mode:
                 cmd = construct_ssh_cmd(cmd, platform)
@@ -1043,12 +1031,8 @@
         self._create_job_log_path(workflow, itask)
         job_d = get_task_job_id(
             itask.point, itask.tdef.name, itask.submit_num)
-<<<<<<< HEAD
         job_file_path = get_remote_workflow_run_job_dir(
-            itask.platform, workflow, job_d, JOB_LOG_JOB)
-=======
-        job_file_path = get_remote_suite_run_job_dir(suite, job_d, JOB_LOG_JOB)
->>>>>>> 6d5a95ea
+            workflow, job_d, JOB_LOG_JOB)
         return {
             'job_runner_name': itask.platform['job runner'],
             'job_runner_command_template': (
@@ -1069,11 +1053,6 @@
             'param_var': itask.tdef.param_var,
             'post-script': scripts[2],
             'pre-script': scripts[0],
-<<<<<<< HEAD
-            'remote_workflow_d': itask.platform[
-                'workflow definition directory'],
-=======
->>>>>>> 6d5a95ea
             'script': scripts[1],
             'submit_num': itask.submit_num,
             'flow_label': itask.flow_label,
