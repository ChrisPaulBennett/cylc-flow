# THIS FILE IS PART OF THE CYLC WORKFLOW ENGINE.
# Copyright (C) NIWA & British Crown (Met Office) & Contributors.
#
# This program is free software: you can redistribute it and/or modify
# it under the terms of the GNU General Public License as published by
# the Free Software Foundation, either version 3 of the License, or
# (at your option) any later version.
#
# This program is distributed in the hope that it will be useful,
# but WITHOUT ANY WARRANTY; without even the implied warranty of
# MERCHANTABILITY or FITNESS FOR A PARTICULAR PURPOSE.  See the
# GNU General Public License for more details.
#
# You should have received a copy of the GNU General Public License
# along with this program.  If not, see <http://www.gnu.org/licenses/>.
"""Task events manager.

This module provides logic to:
* Manage task messages (internal, polled or received).
* Set up retries on task job failures (submission or execution).
* Generate task event handlers.
  * Retrieval of log files for completed remote jobs.
  * Email notification.
  * Custom event handlers.
* Manage invoking and retrying of task event handlers.
"""

from collections import namedtuple
from enum import Enum
from logging import getLevelName, INFO, DEBUG
import os
from shlex import quote
import shlex
from time import time

from cylc.flow.parsec.config import ItemNotFoundError

from cylc.flow import LOG, LOG_LEVELS
from cylc.flow.cfgspec.glbl_cfg import glbl_cfg
from cylc.flow.hostuserutil import get_host, get_user, is_remote_host
from cylc.flow.pathutil import (
    get_remote_workflow_run_job_dir,
    get_workflow_run_job_dir)
from cylc.flow.subprocctx import SubFuncContext, SubProcContext
from cylc.flow.task_action_timer import (
    TaskActionTimer,
    TimerFlags
)
from cylc.flow.platforms import get_platform, get_host_from_platform
from cylc.flow.task_job_logs import (
    get_task_job_id, get_task_job_log, get_task_job_activity_log,
    JOB_LOG_OUT, JOB_LOG_ERR)
from cylc.flow.task_message import (
    ABORT_MESSAGE_PREFIX, FAIL_MESSAGE_PREFIX, VACATION_MESSAGE_PREFIX)
from cylc.flow.task_state import (
    TASK_STATUSES_ACTIVE,
    TASK_STATUS_PREPARING,
    TASK_STATUS_SUBMITTED,
    TASK_STATUS_SUBMIT_FAILED,
    TASK_STATUS_RUNNING,
    TASK_STATUS_FAILED,
    TASK_STATUS_SUCCEEDED,
    TASK_STATUS_WAITING
)
from cylc.flow.task_outputs import (
    TASK_OUTPUT_SUBMITTED, TASK_OUTPUT_STARTED, TASK_OUTPUT_SUCCEEDED,
    TASK_OUTPUT_FAILED, TASK_OUTPUT_SUBMIT_FAILED, TASK_OUTPUT_EXPIRED)
from cylc.flow.wallclock import (
    get_current_time_string,
    get_seconds_as_interval_string as intvl_as_str
)

CustomTaskEventHandlerContext = namedtuple(
    "CustomTaskEventHandlerContext",
    ["key", "ctx_type", "cmd"])


TaskEventMailContext = namedtuple(
    "TaskEventMailContext",
    ["key", "ctx_type", "mail_from", "mail_to"])


TaskJobLogsRetrieveContext = namedtuple(
    "TaskJobLogsRetrieveContext",
    ["key", "ctx_type", "platform_n", "max_size"])


def log_task_job_activity(ctx, workflow, point, name, submit_num=None):
    """Log an activity for a task job."""
    ctx_str = str(ctx)
    if not ctx_str:
        return
    if isinstance(ctx.cmd_key, tuple):  # An event handler
        submit_num = ctx.cmd_key[-1]
    job_activity_log = get_task_job_activity_log(
        workflow, point, name, submit_num)
    try:
        with open(os.path.expandvars(job_activity_log), "ab") as handle:
            handle.write((ctx_str + '\n').encode())
    except IOError as exc:
        # This happens when there is no job directory, e.g. if job host
        # selection command causes an submission failure, there will be no job
        # directory. In this case, just send the information to the log.
        LOG.exception(exc)
        LOG.info(ctx_str)
    if ctx.cmd and ctx.ret_code:
        LOG.error(ctx_str)
    elif ctx.cmd:
        LOG.debug(ctx_str)


class EventData(Enum):
    """Template variables which are available to event handlers."""

    Event = 'event'
    Workflow = 'workflow'
    Suite = 'suite'  # deprecated
    WorkflowUUID = 'workflow_uuid'
    SuiteUUID = 'suite_uuid'  # deprecated
    CyclePoint = 'point'
    SubmitNum = 'submit_num'
    TryNum = 'try_num'
    ID = 'id'
    Message = 'message'
    JobRunnerName_old = 'batch_sys_name'  # deprecated
    JobRunnerName = 'job_runner_name'
    JobID_old = 'batch_sys_job_id'  # deprecated
    JobID = 'job_id'
    SubmitTime = 'submit_time'
    StartTime = 'start_time'
    FinishTime = 'finish_time'
    PlatformName = 'platform_name'
    TaskName = 'name'
    TaskURL = 'task_url'  # deprecated
    WorkflowURL = 'workflow_url'  # deprecated


def get_event_handler_data(task_cfg, workflow_cfg):
    """Extract event handler data from workflow and task metadata."""
    handler_data = {}
    # task metadata
    for key, value in task_cfg['meta'].items():
        if key == "URL":
            handler_data[EventData.TaskURL.value] = quote(value)
        handler_data[key] = quote(value)
    # workflow metadata
    for key, value in workflow_cfg['meta'].items():
        if key == "URL":
            handler_data[EventData.WorkflowURL.value] = quote(value)
        handler_data["workflow_" + key] = quote(value)
    return handler_data


class TaskEventsManager():
    """Task events manager.

    This class does the following:
    * Manage task messages (received or otherwise).
    * Set up task (submission) retries on job (submission) failures.
    * Generate and manage task event handlers.
    """
    EVENT_FAILED = TASK_OUTPUT_FAILED
    EVENT_LATE = "late"
    EVENT_RETRY = "retry"
    EVENT_STARTED = TASK_OUTPUT_STARTED
    EVENT_SUBMITTED = TASK_OUTPUT_SUBMITTED
    EVENT_SUBMIT_FAILED = "submission failed"
    EVENT_SUBMIT_RETRY = "submission retry"
    EVENT_SUCCEEDED = TASK_OUTPUT_SUCCEEDED
    HANDLER_CUSTOM = "event-handler"
    HANDLER_MAIL = "event-mail"
    JOB_FAILED = "job failed"
    HANDLER_JOB_LOGS_RETRIEVE = "job-logs-retrieve"
    FLAG_INTERNAL = "(internal)"
    FLAG_RECEIVED = "(received)"
    FLAG_RECEIVED_IGNORED = "(received-ignored)"
    FLAG_POLLED = "(polled)"
    FLAG_POLLED_IGNORED = "(polled-ignored)"
    KEY_EXECUTE_TIME_LIMIT = 'execution_time_limit'
    NON_UNIQUE_EVENTS = ('warning', 'critical', 'custom')

<<<<<<< HEAD
    def __init__(self, suite, proc_pool, suite_db_mgr, broadcast_mgr,
                 xtrigger_mgr, data_store_mgr, timestamp,
                 reset_inactivity_timer_func):
        self.suite = suite
        self.suite_url = None
        self.suite_cfg = {}
=======
    def __init__(self, workflow, proc_pool, workflow_db_mgr, broadcast_mgr,
                 xtrigger_mgr, data_store_mgr, timestamp):
        self.workflow = workflow
        self.workflow_url = None
        self.workflow_cfg = {}
>>>>>>> b46ab3d4
        self.uuid_str = None
        self.proc_pool = proc_pool
        self.workflow_db_mgr = workflow_db_mgr
        self.broadcast_mgr = broadcast_mgr
        self.xtrigger_mgr = xtrigger_mgr
        self.data_store_mgr = data_store_mgr
        self.mail_interval = 0.0
        self.mail_smtp = None
        self.mail_footer = None
        self.next_mail_time = None
        self.reset_inactivity_timer_func = reset_inactivity_timer_func
        # NOTE: do not mutate directly
        # use the {add,remove,unset_waiting}_event_timers methods
        self._event_timers = {}
        # NOTE: flag for DB use
        self.event_timers_updated = True
        # To be set by the task pool:
        self.spawn_func = None
        self.timestamp = timestamp

    @staticmethod
    def check_poll_time(itask, now=None):
        """Set the next task execution/submission poll time.

        If now is set, set the timer only if the previous delay is done.
        Return the next delay.
        """
        if not itask.state(*TASK_STATUSES_ACTIVE):
            # Reset, task not active
            itask.timeout = None
            itask.poll_timer = None
            return None
        ctx = (itask.submit_num, itask.state.status)
        if itask.poll_timer is None or itask.poll_timer.ctx != ctx:
            # Reset, timer no longer relevant
            itask.timeout = None
            itask.poll_timer = None
            return None
        if now is not None and not itask.poll_timer.is_delay_done(now):
            return False
        if itask.poll_timer.num is None:
            itask.poll_timer.num = 0
        itask.poll_timer.next(no_exhaust=True)
        return True

    def check_job_time(self, itask, now):
        """Check/handle job timeout and poll timer"""
        can_poll = self.check_poll_time(itask, now)
        if itask.timeout is None or now <= itask.timeout:
            return can_poll
        # Timeout reached for task, emit event and reset itask.timeout
        if itask.state(TASK_STATUS_RUNNING):
            time_ref = itask.summary['started_time']
            event = 'execution timeout'
        elif itask.state(TASK_STATUS_SUBMITTED):
            time_ref = itask.summary['submitted_time']
            event = 'submission timeout'
        msg = event
        try:
            msg += ' after %s' % intvl_as_str(itask.timeout - time_ref)
        except (TypeError, ValueError):
            # Badness in time_ref?
            pass
        itask.timeout = None  # emit event only once
        if msg and event:
            LOG.warning('[%s] -%s', itask, msg)
            self.setup_event_handlers(itask, event, msg)
            return True
        else:
            return can_poll

    def _get_remote_conf(self, itask, key):
        """Get deprecated "[remote]" items that default to platforms."""
        overrides = self.broadcast_mgr.get_broadcast(itask.identity)
        SKEY = 'remote'
        if SKEY not in overrides:
            overrides[SKEY] = {}
        return (
            overrides[SKEY].get(key) or
            itask.tdef.rtconfig[SKEY][key] or
            itask.platform[key]
        )

    def _get_workflow_platforms_conf(self, itask, key, default):
        """Return top level [runtime] items that default to platforms."""
        overrides = self.broadcast_mgr.get_broadcast(itask.identity)
        return (
            overrides.get(key) or
            itask.tdef.rtconfig[key] or
            itask.platform[key] or
            default
        )

    def process_events(self, schd_ctx):
        """Process task events that were created by "setup_event_handlers".

        schd_ctx is an instance of "Scheduler" in "cylc.flow.scheduler".
        """
        ctx_groups = {}
        now = time()
        for id_key, timer in self._event_timers.copy().items():
            key1, point, name, submit_num = id_key
            if timer.is_waiting:
                continue
            # Set timer if timeout is None.
            if not timer.is_timeout_set():
                if timer.next() is None:
                    LOG.warning("%s/%s/%02d %s failed" % (
                        point, name, submit_num, key1))
                    self.remove_event_timer(id_key)
                    continue
                # Report retries and delayed 1st try
                tmpl = None
                if timer.num > 1:
                    tmpl = "%s/%s/%02d %s failed, retrying in %s"
                elif timer.delay:
                    tmpl = "%s/%s/%02d %s will run after %s"
                if tmpl:
                    LOG.debug(tmpl % (
                        point, name, submit_num, key1,
                        timer.delay_timeout_as_str()))
            # Ready to run?
            if not timer.is_delay_done() or (
                # Avoid flooding user's mail box with mail notification.
                # Group together as many notifications as possible within a
                # given interval.
                timer.ctx.ctx_type == self.HANDLER_MAIL and
                not schd_ctx.stop_mode and
                self.next_mail_time is not None and
                self.next_mail_time > now
            ):
                continue

            timer.set_waiting()
            if timer.ctx.ctx_type == self.HANDLER_CUSTOM:
                # Run custom event handlers on their own
                self.proc_pool.put_command(
                    SubProcContext(
                        (key1, submit_num),
                        timer.ctx.cmd, env=os.environ, shell=True,
                    ),
                    self._custom_handler_callback, [schd_ctx, id_key])
            else:
                # Group together built-in event handlers, where possible
                if timer.ctx not in ctx_groups:
                    ctx_groups[timer.ctx] = []
                ctx_groups[timer.ctx].append(id_key)

        next_mail_time = now + self.mail_interval
        for ctx, id_keys in ctx_groups.items():
            if ctx.ctx_type == self.HANDLER_MAIL:
                # Set next_mail_time if any mail sent
                self.next_mail_time = next_mail_time
                self._process_event_email(schd_ctx, ctx, id_keys)
            elif ctx.ctx_type == self.HANDLER_JOB_LOGS_RETRIEVE:
                self._process_job_logs_retrieval(schd_ctx, ctx, id_keys)

    def process_message(
        self,
        itask,
        severity,
        message,
        event_time=None,
        flag=FLAG_INTERNAL,
        submit_num=None,
    ):
        """Parse a task message and update task state.

        Incoming, e.g. "succeeded at <TIME>", may be from task job or polling.

        It is possible for the current state of a task to be inconsistent with
        a message (whether internal, received or polled) e.g. due to a late
        poll result, or a network outage, or manual state reset. To handle
        this, if a message would take the task state backward, issue a poll to
        confirm instead of changing state - then always believe the next
        message. Note that the next message might not be the result of this
        confirmation poll, in the unlikely event that a job emits a succession
        of messages very quickly, but this is the best we can do without
        somehow uniquely associating each poll with its result message.

        Arguments:
            itask (cylc.flow.task_proxy.TaskProxy):
                The task proxy object relevant for the message.
            severity (str or int):
                Message severity, should be a recognised logging level.
            message (str):
                Message content.
            event_time (str):
                Event time stamp. Expect ISO8601 date time string.
                If not specified, use current time.
            flag (str):
                If specified, can be:
                    FLAG_INTERNAL (default):
                        To indicate an internal message.
                    FLAG_RECEIVED:
                        To indicate a message received from a job or an
                        external source.
                    FLAG_POLLED:
                        To indicate a message resulted from a poll.
            submit_num (int):
                The submit number of the task relevant for the message.
                If not specified, use latest submit number.

        Return:
            None: in normal circumstances.
            True: if polling is required to confirm a reversal of status.

        """
        # Log messages
        if event_time is None:
            event_time = get_current_time_string()
        if submit_num is None:
            submit_num = itask.submit_num
        if not self._process_message_check(
                itask, severity, message, event_time, flag, submit_num):
            return None

        # always update the workflow state summary for latest message
        if flag == self.FLAG_POLLED:
            new_msg = f'{message} {self.FLAG_POLLED}'
        else:
            new_msg = message
        itask.set_summary_message(new_msg)
        self.data_store_mgr.delta_job_msg(
            get_task_job_id(itask.point, itask.tdef.name, submit_num),
            new_msg)

        # Satisfy my output, if possible, and spawn children.
        # (first remove signal: failed/EXIT -> failed)

        msg0 = message.split('/')[0]
        completed_trigger = itask.state.outputs.set_msg_trg_completion(
            message=msg0, is_completed=True)
        self.data_store_mgr.delta_task_output(itask, msg0)

        # Check the `started` event has not been missed e.g. due to
        # polling delay
        if (message not in [self.EVENT_SUBMITTED, self.EVENT_SUBMIT_FAILED,
                            self.EVENT_STARTED]
                and not itask.state.outputs.is_completed(TASK_OUTPUT_STARTED)):
            self.setup_event_handlers(
                itask, self.EVENT_STARTED, f'job {self.EVENT_STARTED}')
            self.spawn_func(itask, TASK_OUTPUT_STARTED)

        if message == self.EVENT_STARTED:
            if (
                    flag == self.FLAG_RECEIVED
                    and itask.state.is_gt(TASK_STATUS_RUNNING)
            ):
                return True
            self._process_message_started(itask, event_time)
            self.spawn_func(itask, TASK_OUTPUT_STARTED)
        elif message == self.EVENT_SUCCEEDED:
            self._process_message_succeeded(itask, event_time)
            self.spawn_func(itask, TASK_OUTPUT_SUCCEEDED)
        elif message == self.EVENT_FAILED:
            if (
                    flag == self.FLAG_RECEIVED
                    and itask.state.is_gt(TASK_STATUS_FAILED)
            ):
                return True
            if self._process_message_failed(
                    itask, event_time, self.JOB_FAILED):
                self.spawn_func(itask, TASK_OUTPUT_FAILED)
        elif message == self.EVENT_SUBMIT_FAILED:
            if (
                    flag == self.FLAG_RECEIVED
                    and itask.state.is_gt(TASK_STATUS_SUBMIT_FAILED)
            ):
                return True
            if self._process_message_submit_failed(itask, event_time):
                self.spawn_func(itask, TASK_OUTPUT_SUBMIT_FAILED)
        elif message == self.EVENT_SUBMITTED:
            if (
                    flag == self.FLAG_RECEIVED
                    and itask.state.is_gt(TASK_STATUS_SUBMITTED)
            ):
                return True
            self._process_message_submitted(itask, event_time)
            self.spawn_func(itask, TASK_OUTPUT_SUBMITTED)
        elif message.startswith(FAIL_MESSAGE_PREFIX):
            # Task received signal.
            if (
                    flag == self.FLAG_RECEIVED
                    and itask.state.is_gt(TASK_STATUS_FAILED)
            ):
                return True
            signal = message[len(FAIL_MESSAGE_PREFIX):]
            self._db_events_insert(itask, "signaled", signal)
            self.workflow_db_mgr.put_update_task_jobs(
                itask, {"run_signal": signal})
            if self._process_message_failed(
                    itask, event_time, self.JOB_FAILED):
                self.spawn_func(itask, TASK_OUTPUT_FAILED)
        elif message.startswith(ABORT_MESSAGE_PREFIX):
            # Task aborted with message
            if (
                    flag == self.FLAG_RECEIVED
                    and itask.state.is_gt(TASK_STATUS_FAILED)
            ):
                return True
            aborted_with = message[len(ABORT_MESSAGE_PREFIX):]
            self._db_events_insert(itask, "aborted", message)
            self.workflow_db_mgr.put_update_task_jobs(
                itask, {"run_signal": aborted_with})
            if self._process_message_failed(itask, event_time, aborted_with):
                self.spawn_func(itask, TASK_OUTPUT_FAILED)
        elif message.startswith(VACATION_MESSAGE_PREFIX):
            # Task job pre-empted into a vacation state
            self._db_events_insert(itask, "vacated", message)
            itask.set_summary_time('started')  # unset
            if TimerFlags.SUBMISSION_RETRY in itask.try_timers:
                itask.try_timers[TimerFlags.SUBMISSION_RETRY].num = 0
            itask.job_vacated = True
            # Believe this and change state without polling (could poll?).
            self.reset_inactivity_timer_func()
            if itask.state.reset(TASK_STATUS_SUBMITTED):
                itask.state.reset(is_queued=False)
                self.data_store_mgr.delta_task_state(itask)
                self.data_store_mgr.delta_task_queued(itask)
            self._reset_job_timers(itask)
            # We should really have a special 'vacated' handler, but given that
            # this feature can only be used on the deprecated loadleveler
            # system, we should probably aim to remove support for job vacation
            # instead. Otherwise, we should have:
            # self.setup_event_handlers(itask, 'vacated', message)
        elif completed_trigger:
            # Message of an as-yet unreported custom task output.
            # No state change.
            self.workflow_db_mgr.put_update_task_outputs(itask)
            self.setup_event_handlers(itask, completed_trigger, message)
            self.spawn_func(itask, msg0)
        else:
            # Unhandled messages. These include:
            #  * general non-output/progress messages
            #  * poll messages that repeat previous results
            # Note that all messages are logged already at the top.
            # No state change.
            LOG.debug(
                '[%s] status=%s: unhandled: %s',
                itask, itask.state.status, message)
            if severity in LOG_LEVELS.values():
                severity = getLevelName(severity)
            self._db_events_insert(
                itask, ("message %s" % str(severity).lower()), message)
        lseverity = str(severity).lower()
        if lseverity in self.NON_UNIQUE_EVENTS:
            itask.non_unique_events.update({lseverity: 1})
            self.setup_event_handlers(itask, lseverity, message)

    def _process_message_check(
        self,
        itask,
        severity,
        message,
        event_time,
        flag,
        submit_num,
    ):
        """Helper for `.process_message`.

        See `.process_message` for argument list
        Check whether to process/skip message.
        Return True if `.process_message` should contine, False otherwise.
        """
        if self.timestamp:
            timestamp = " at %s " % event_time
        else:
            timestamp = ""
        logfmt = r'[%s] status=%s: %s%s%s for job(%02d) flow(%s)'
        if flag == self.FLAG_RECEIVED and submit_num != itask.submit_num:
            # Ignore received messages from old jobs
            LOG.warning(
                logfmt + r' != current job(%02d)',
                itask, itask.state, self.FLAG_RECEIVED_IGNORED, message,
                timestamp, submit_num, itask.flow_label, itask.submit_num)
            return False

        if (
                itask.state(TASK_STATUS_WAITING)
                and
                (
                    (
                        # task has a submit-retry lined up
                        TimerFlags.SUBMISSION_RETRY in itask.try_timers
                        and itask.try_timers[
                            TimerFlags.SUBMISSION_RETRY].num > 0
                    )
                    or
                    (
                        # task has an execution-retry lined up
                        TimerFlags.EXECUTION_RETRY in itask.try_timers
                        and itask.try_timers[
                            TimerFlags.EXECUTION_RETRY].num > 0
                    )
                )

        ):
            # Ignore polled messages if task has a retry lined up
            LOG.warning(
                logfmt,
                itask, itask.state, self.FLAG_POLLED_IGNORED, message,
                timestamp, submit_num, itask.flow_label)
            return False
        LOG.log(
            LOG_LEVELS.get(severity, INFO), logfmt, itask, itask.state, flag,
            message, timestamp, submit_num, itask.flow_label)
        return True

    def setup_event_handlers(self, itask, event, message):
        """Set up handlers for a task event."""
        if itask.tdef.run_mode != 'live':
            return
        msg = ""
        if message != f"job {event}":
            msg = message
        self._db_events_insert(itask, event, msg)
        self._setup_job_logs_retrieval(itask, event)
        self._setup_event_mail(itask, event)
        self._setup_custom_event_handlers(itask, event, message)

    def _custom_handler_callback(self, ctx, schd_ctx, id_key):
        """Callback when a custom event handler is done."""
        _, point, name, submit_num = id_key
        log_task_job_activity(ctx, schd_ctx.workflow, point, name, submit_num)
        if ctx.ret_code == 0:
            self.remove_event_timer(id_key)
        else:
            self.unset_waiting_event_timer(id_key)

    def _db_events_insert(self, itask, event="", message=""):
        """Record an event to the DB."""
        self.workflow_db_mgr.put_insert_task_events(itask, {
            "time": get_current_time_string(),
            "event": event,
            "message": message})

    def _process_event_email(self, schd_ctx, ctx, id_keys):
        """Process event notification, by email."""
        if len(id_keys) == 1:
            # 1 event from 1 task
            (_, event), point, name, submit_num = id_keys[0]
            subject = "[%s/%s/%02d %s] %s" % (
                point, name, submit_num, event, schd_ctx.workflow)
        else:
            event_set = set(id_key[0][1] for id_key in id_keys)
            if len(event_set) == 1:
                # 1 event from n tasks
                subject = "[%d tasks %s] %s" % (
                    len(id_keys), event_set.pop(), schd_ctx.workflow)
            else:
                # n events from n tasks
                subject = "[%d task events] %s" % (
                    len(id_keys), schd_ctx.workflow)
        cmd = ["mail", "-s", subject]
        # From: and To:
        cmd.append("-r")
        cmd.append(ctx.mail_from)
        cmd.append(ctx.mail_to)
        # STDIN for mail, tasks
        stdin_str = ""
        for id_key in sorted(id_keys):
            (_, event), point, name, submit_num = id_key
            stdin_str += "%s: %s/%s/%02d\n" % (event, point, name, submit_num)
        # STDIN for mail, event info + workflow detail
        stdin_str += "\n"
        for label, value in [
                ('workflow', schd_ctx.workflow),
                ("host", schd_ctx.host),
                ("port", schd_ctx.port),
                ("owner", schd_ctx.owner)]:
            if value:
                stdin_str += "%s: %s\n" % (label, value)
        if self.mail_footer:
            stdin_str += (self.mail_footer + "\n") % {
                "host": schd_ctx.host,
                "port": schd_ctx.port,
                "owner": schd_ctx.owner,
                "workflow": schd_ctx.workflow}
        # SMTP server
        env = dict(os.environ)
        if self.mail_smtp:
            env["smtp"] = self.mail_smtp
        self.proc_pool.put_command(
            SubProcContext(
                ctx, cmd, env=env, stdin_str=stdin_str, id_keys=id_keys,
            ),
            self._event_email_callback, [schd_ctx])

    def _event_email_callback(self, proc_ctx, schd_ctx):
        """Call back when email notification command exits."""
        for id_key in proc_ctx.cmd_kwargs["id_keys"]:
            key1, point, name, submit_num = id_key
            try:
                if proc_ctx.ret_code == 0:
                    self.remove_event_timer(id_key)
                    log_ctx = SubProcContext((key1, submit_num), None)
                    log_ctx.ret_code = 0
                    log_task_job_activity(
                        log_ctx, schd_ctx.workflow, point, name, submit_num)
                else:
                    self.unset_waiting_event_timer(id_key)
            except KeyError as exc:
                LOG.exception(exc)

    def _get_events_conf(self, itask, key, default=None):
        """Return an events setting from workflow then global configuration."""
        for getter in [
                self.broadcast_mgr.get_broadcast(itask.identity).get("events"),
                itask.tdef.rtconfig["mail"],
                itask.tdef.rtconfig["events"],
                glbl_cfg().get()["task mail"],
                glbl_cfg().get()["task events"],
        ]:
            try:
                value = getter.get(key)
            except (AttributeError, ItemNotFoundError, KeyError):
                pass
            else:
                if value is not None:
                    return value
        return default

    def _process_job_logs_retrieval(self, schd_ctx, ctx, id_keys):
        """Process retrieval of task job logs from remote user@host."""
        platform = get_platform(ctx.platform_n)
        ssh_str = str(platform["ssh command"])
        rsync_str = str(platform["retrieve job logs command"])

        cmd = shlex.split(rsync_str) + ["--rsh=" + ssh_str]
        if LOG.isEnabledFor(DEBUG):
            cmd.append("-v")
        if ctx.max_size:
            cmd.append("--max-size=%s" % (ctx.max_size,))
        # Includes and excludes
        includes = set()
        for _, point, name, submit_num in id_keys:
            # Include relevant directories, all levels needed
            includes.add("/%s" % (point))
            includes.add("/%s/%s" % (point, name))
            includes.add("/%s/%s/%02d" % (point, name, submit_num))
            includes.add("/%s/%s/%02d/**" % (point, name, submit_num))
        cmd += ["--include=%s" % (include) for include in sorted(includes)]
        cmd.append("--exclude=/**")  # exclude everything else
        # Remote source
        cmd.append("%s:%s/" % (
            get_host_from_platform(platform),
            get_remote_workflow_run_job_dir(schd_ctx.workflow)))
        # Local target
        cmd.append(get_workflow_run_job_dir(schd_ctx.workflow) + "/")
        self.proc_pool.put_command(
            SubProcContext(ctx, cmd, env=dict(os.environ), id_keys=id_keys),
            self._job_logs_retrieval_callback, [schd_ctx])

    def _job_logs_retrieval_callback(self, proc_ctx, schd_ctx):
        """Call back when log job retrieval completes."""
        if proc_ctx.ret_code:
            LOG.error(proc_ctx)
        else:
            LOG.debug(proc_ctx)
        for id_key in proc_ctx.cmd_kwargs["id_keys"]:
            key1, point, name, submit_num = id_key
            try:
                # All completed jobs are expected to have a "job.out".
                fnames = [JOB_LOG_OUT]
                try:
                    if key1[1] not in 'succeeded':
                        fnames.append(JOB_LOG_ERR)
                except TypeError:
                    pass
                fname_oks = {}
                for fname in fnames:
                    fname_oks[fname] = os.path.exists(get_task_job_log(
                        schd_ctx.workflow, point, name, submit_num, fname))
                # All expected paths must exist to record a good attempt
                log_ctx = SubProcContext((key1, submit_num), None)
                if all(fname_oks.values()):
                    log_ctx.ret_code = 0
                    self.remove_event_timer(id_key)
                else:
                    log_ctx.ret_code = 1
                    log_ctx.err = "File(s) not retrieved:"
                    for fname, exist_ok in sorted(fname_oks.items()):
                        if not exist_ok:
                            log_ctx.err += " %s" % fname
                    self.unset_waiting_event_timer(id_key)
                log_task_job_activity(
                    log_ctx, schd_ctx.workflow, point, name, submit_num)
            except KeyError as exc:
                LOG.exception(exc)

    def _retry_task(self, itask, wallclock_time, submit_retry=False):
        """Retry a task.

        Args:
            itask (cylc.flow.task_proxy.TaskProxy):
                The task to retry.
            wallclick_time (float):
                Unix time to schedule the retry for.
            submit_retry (bool):
                False if this is an execution retry.
                True if this is a submission retry.

        """
        # derive an xtrigger label for this retry
        label = '_'.join((
            'cylc',
            'submit_retry' if submit_retry else 'retry',
            itask.identity
        ))
        kwargs = {
            'absolute_as_seconds': wallclock_time
        }

        # if this isn't the first retry the xtrigger will already exist
        if label in itask.state.xtriggers:
            # retry xtrigger already exists from a previous retry, modify it
            self.xtrigger_mgr.mutate_trig(label, kwargs)
            itask.state.xtriggers[label] = False
        else:
            # create a new retry xtrigger
            xtrig = SubFuncContext(
                label,
                'wall_clock',
                [],
                kwargs
            )
            self.xtrigger_mgr.add_trig(
                label,
                xtrig,
                os.getenv("CYLC_WORKFLOW_RUN_DIR")
            )
            itask.state.add_xtrigger(label)
        if itask.state.reset(TASK_STATUS_WAITING):
            self.data_store_mgr.delta_task_state(itask)

    def _process_message_failed(self, itask, event_time, message):
        """Helper for process_message, handle a failed message.

        Return True if no retries (hence go to the failed state).
        """
        no_retries = False
        if event_time is None:
            event_time = get_current_time_string()
        itask.set_summary_time('finished', event_time)
        job_d = get_task_job_id(
            itask.point, itask.tdef.name, itask.submit_num)
        self.data_store_mgr.delta_job_time(job_d, 'finished', event_time)
        self.data_store_mgr.delta_job_state(job_d, TASK_STATUS_FAILED)
        self.workflow_db_mgr.put_update_task_jobs(itask, {
            "run_status": 1,
            "time_run_exit": event_time,
        })
        self.reset_inactivity_timer_func()
        if (
                TimerFlags.EXECUTION_RETRY not in itask.try_timers
                or itask.try_timers[TimerFlags.EXECUTION_RETRY].next() is None
        ):
            # No retry lined up: definitive failure.
            if itask.state.reset(TASK_STATUS_FAILED):
                self.setup_event_handlers(itask, self.EVENT_FAILED, message)
                self.data_store_mgr.delta_task_state(itask)
            LOG.critical(
                "[%s] -job(%02d) %s", itask, itask.submit_num, "failed")
            no_retries = True
        else:
            # There is an execution retry lined up.
            timer = itask.try_timers[TimerFlags.EXECUTION_RETRY]
            self._retry_task(itask, timer.timeout)
            delay_msg = f"retrying in {timer.delay_timeout_as_str()}"
            if itask.state.is_held:
                delay_msg = "held (%s)" % delay_msg
            msg = "failed, %s" % (delay_msg)
            LOG.info("[%s] -job(%02d) %s", itask, itask.submit_num, msg)
            itask.set_summary_message(msg)
            self.setup_event_handlers(
                itask, self.EVENT_RETRY, f"{self.JOB_FAILED}, {delay_msg}")
        self._reset_job_timers(itask)
        return no_retries

    def _process_message_started(self, itask, event_time):
        """Helper for process_message, handle a started message."""
        if itask.job_vacated:
            itask.job_vacated = False
            LOG.warning(f"[{itask}] -Vacated job restarted")
        self.reset_inactivity_timer_func()
        job_d = get_task_job_id(itask.point, itask.tdef.name, itask.submit_num)
        self.data_store_mgr.delta_job_time(job_d, 'started', event_time)
        self.data_store_mgr.delta_job_state(job_d, TASK_STATUS_RUNNING)
        itask.set_summary_time('started', event_time)
        self.workflow_db_mgr.put_update_task_jobs(itask, {
            "time_run": itask.summary['started_time_string']})
        if itask.state.reset(TASK_STATUS_RUNNING):
            self.setup_event_handlers(
                itask, self.EVENT_STARTED, f'job {self.EVENT_STARTED}')
            self.data_store_mgr.delta_task_state(itask)
        self._reset_job_timers(itask)

        # submission was successful so reset submission try number
        if TimerFlags.SUBMISSION_RETRY in itask.try_timers:
            itask.try_timers[TimerFlags.SUBMISSION_RETRY].num = 0

    def _process_message_succeeded(self, itask, event_time):
        """Helper for process_message, handle a succeeded message."""
        job_d = get_task_job_id(itask.point, itask.tdef.name, itask.submit_num)
        self.data_store_mgr.delta_job_time(job_d, 'finished', event_time)
        self.data_store_mgr.delta_job_state(job_d, TASK_STATUS_SUCCEEDED)
        self.reset_inactivity_timer_func()
        itask.set_summary_time('finished', event_time)
        self.workflow_db_mgr.put_update_task_jobs(itask, {
            "run_status": 0,
            "time_run_exit": event_time,
        })
        # Update mean elapsed time only on task succeeded.
        if itask.summary['started_time'] is not None:
            itask.tdef.elapsed_times.append(
                itask.summary['finished_time'] -
                itask.summary['started_time'])
        if not itask.state.outputs.all_completed():
            msg = ""
            for output in itask.state.outputs.get_not_completed():
                if output not in [
                        TASK_OUTPUT_EXPIRED, TASK_OUTPUT_SUBMIT_FAILED,
                        TASK_OUTPUT_FAILED, TASK_OUTPUT_STARTED]:
                    msg += "\n  " + output
            if msg:
                LOG.info(
                    f"[{itask}] -Succeeded with outputs not completed: {msg}"
                )
        if itask.state.reset(TASK_STATUS_SUCCEEDED):
            self.setup_event_handlers(
                itask, self.EVENT_SUCCEEDED, f"job {self.EVENT_SUCCEEDED}")
            self.data_store_mgr.delta_task_state(itask)
        self._reset_job_timers(itask)

    def _process_message_submit_failed(self, itask, event_time):
        """Helper for process_message, handle a submit-failed message.

        Return True if no retries (hence go to the submit-failed state).
        """
        no_retries = False
        LOG.error('[%s] -%s', itask, self.EVENT_SUBMIT_FAILED)
        if event_time is None:
            event_time = get_current_time_string()
        self.workflow_db_mgr.put_update_task_jobs(itask, {
            "time_submit_exit": event_time,
            "submit_status": 1,
        })
        job_d = get_task_job_id(itask.point, itask.tdef.name, itask.submit_num)
        self.data_store_mgr.delta_job_state(job_d, TASK_STATUS_SUBMIT_FAILED)
        itask.summary['submit_method_id'] = None
        self.reset_inactivity_timer_func()
        if (
                TimerFlags.SUBMISSION_RETRY not in itask.try_timers
                or itask.try_timers[TimerFlags.SUBMISSION_RETRY].next() is None
        ):
            # No submission retry lined up: definitive failure.
            # See github #476.
            no_retries = True
            if itask.state.reset(TASK_STATUS_SUBMIT_FAILED):
                self.setup_event_handlers(
                    itask, self.EVENT_SUBMIT_FAILED,
                    f'job {self.EVENT_SUBMIT_FAILED}')
                self.data_store_mgr.delta_task_state(itask)
        else:
            # There is a submission retry lined up.
            timer = itask.try_timers[TimerFlags.SUBMISSION_RETRY]
            self._retry_task(itask, timer.timeout, submit_retry=True)
            delay_msg = f"submit-retrying in {timer.delay_timeout_as_str()}"
            if itask.state.is_held:
                delay_msg = f"held ({delay_msg})"
            msg = "%s, %s" % (self.EVENT_SUBMIT_FAILED, delay_msg)
            LOG.info("[%s] -job(%02d) %s", itask, itask.submit_num, msg)
            itask.set_summary_message(msg)
            self.setup_event_handlers(
                itask, self.EVENT_SUBMIT_RETRY,
                f"job {self.EVENT_SUBMIT_FAILED}, {delay_msg}")
        self._reset_job_timers(itask)
        return no_retries

    def _process_message_submitted(self, itask, event_time):
        """Helper for process_message, handle a submit-succeeded message."""
        try:
            LOG.info(
                '[%s] -job[%02d] submitted to %s:%s[%s]',
                itask,
                itask.summary['submit_num'],
                itask.summary['platforms_used'][itask.summary['submit_num']],
                itask.summary['job_runner_name'],
                itask.summary['submit_method_id'])
        except KeyError:
            pass
        self.workflow_db_mgr.put_update_task_jobs(itask, {
            "time_submit_exit": event_time,
            "submit_status": 0,
            "job_id": itask.summary.get('submit_method_id')})

        if itask.tdef.run_mode == 'simulation':
            # Simulate job execution at this point.
            itask.set_summary_time('submitted', event_time)
            itask.set_summary_time('started', event_time)
            if itask.state.reset(TASK_STATUS_RUNNING):
                self.data_store_mgr.delta_task_state(itask)
            itask.state.outputs.set_completion(TASK_OUTPUT_STARTED, True)
            self.data_store_mgr.delta_task_output(itask, TASK_OUTPUT_STARTED)
            return

        itask.set_summary_time('submitted', event_time)
        job_d = get_task_job_id(itask.point, itask.tdef.name, itask.submit_num)
        self.data_store_mgr.delta_job_time(job_d, 'submitted', event_time)
        self.data_store_mgr.delta_job_state(job_d, TASK_STATUS_SUBMITTED)
        # Unset started and finished times in case of resubmission.
        itask.set_summary_time('started')
        itask.set_summary_time('finished')
        itask.set_summary_message(TASK_OUTPUT_SUBMITTED)

        self.reset_inactivity_timer_func()
        if itask.state.status == TASK_STATUS_PREPARING:
            # The job started message can (rarely) come in before the submit
            # command returns - in which case do not go back to 'submitted'.
            if itask.state.reset(TASK_STATUS_SUBMITTED):
                itask.state.reset(is_queued=False)
                self.setup_event_handlers(
                    itask, self.EVENT_SUBMITTED, f'job {self.EVENT_SUBMITTED}')
                self.data_store_mgr.delta_task_state(itask)
                self.data_store_mgr.delta_task_queued(itask)
            self._reset_job_timers(itask)

    def _setup_job_logs_retrieval(self, itask, event):
        """Set up remote job logs retrieval.

        For a task with a job completion event, i.e. succeeded, failed,
        (execution) retry.
        """
        id_key = (
            (self.HANDLER_JOB_LOGS_RETRIEVE, event),
            str(itask.point), itask.tdef.name, itask.submit_num)
        events = (self.EVENT_FAILED, self.EVENT_RETRY, self.EVENT_SUCCEEDED)
        host = get_host_from_platform(itask.platform)
        if (event not in events or
                not is_remote_host(host) or
                not self._get_remote_conf(itask, "retrieve job logs") or
                id_key in self._event_timers):
            return
        retry_delays = self._get_remote_conf(
            itask, "retrieve job logs retry delays")
        if not retry_delays:
            retry_delays = [0]
        self.add_event_timer(
            id_key,
            TaskActionTimer(
                TaskJobLogsRetrieveContext(
                    self.HANDLER_JOB_LOGS_RETRIEVE,  # key
                    self.HANDLER_JOB_LOGS_RETRIEVE,  # ctx_type
                    itask.platform['name'],
                    self._get_remote_conf(itask, "retrieve job logs max size"),
                ),
                retry_delays
            )
        )

    def _setup_event_mail(self, itask, event):
        """Set up task event notification, by email."""
        if event in self.NON_UNIQUE_EVENTS:
            key1 = (
                self.HANDLER_MAIL,
                '%s-%d' % (event, itask.non_unique_events[event] or 1)
            )
        else:
            key1 = (self.HANDLER_MAIL, event)
        id_key = (key1, str(itask.point), itask.tdef.name, itask.submit_num)
        if (id_key in self._event_timers or
                event not in self._get_events_conf(itask, "mail events", [])):
            return

        self.add_event_timer(
            id_key,
            TaskActionTimer(
                TaskEventMailContext(
                    self.HANDLER_MAIL,  # key
                    self.HANDLER_MAIL,  # ctx_type
                    self._get_events_conf(  # mail_from
                        itask,
                        "from",
                        "notifications@" + get_host(),
                    ),
                    self._get_events_conf(itask, "to", get_user())  # mail_to
                )
            )
        )

    def _setup_custom_event_handlers(self, itask, event, message):
        """Set up custom task event handlers."""
        handlers = self._get_events_conf(itask, f'{event} handler')
        if (handlers is None and
                event in self._get_events_conf(itask, 'handler events', [])):
            handlers = self._get_events_conf(itask, 'handlers')
        if handlers is None:
            return
        retry_delays = self._get_events_conf(
            itask,
            'handler retry delays'
        )
        if not retry_delays:
            retry_delays = [0]
        # There can be multiple custom event handlers
        for i, handler in enumerate(handlers):
            if event in self.NON_UNIQUE_EVENTS:
                key1 = (
                    f'{self.HANDLER_CUSTOM}-{i:02d}',
                    f'{event}-{itask.non_unique_events[event] or 1:d}'
                )
            else:
                key1 = (f'{self.HANDLER_CUSTOM}-{i:02d}', event)
            id_key = (
                key1, str(itask.point), itask.tdef.name, itask.submit_num)
            if id_key in self._event_timers:
                continue
            # Note: user@host may not always be set for a submit number, e.g.
            # on late event or if host select command fails. Use null string to
            # prevent issues in this case.
            platform_n = itask.summary['platforms_used'].get(
                itask.submit_num, ''
            )
            # Custom event handler can be a command template string
            # or a command that takes 4 arguments (classic interface)
            # Note quote() fails on None, need str(None).
            try:
                # fmt: off
                handler_data = {
                    EventData.JobID.value:
                        quote(str(itask.summary['submit_method_id'])),
                    EventData.JobRunnerName.value:
                        quote(str(itask.summary['job_runner_name'])),
                    EventData.CyclePoint.value:
                        quote(str(itask.point)),
                    EventData.Event.value:
                        quote(event),
                    EventData.FinishTime.value:
                        quote(str(itask.summary['finished_time_string'])),
                    EventData.ID.value:
                        quote(itask.identity),
                    EventData.Message.value:
                        quote(message),
                    EventData.TaskName.value:
                        quote(itask.tdef.name),
                    EventData.PlatformName.value:
                        quote(platform_n),
                    EventData.StartTime.value:
                        quote(str(itask.summary['started_time_string'])),
                    EventData.SubmitNum.value:
                        itask.submit_num,
                    EventData.SubmitTime.value:
                        quote(str(itask.summary['submitted_time_string'])),
                    EventData.Workflow.value:
                        quote(self.workflow),
                    EventData.WorkflowUUID.value:
                        quote(str(self.uuid_str)),
                    # BACK COMPAT: Suite, SuiteUUID deprecated
                    # url:
                    #     https://github.com/cylc/cylc-flow/pull/4174
                    # from:
                    #     Cylc 8
                    # remove at:
                    #     Cylc 9
                    EventData.Suite.value:  # deprecated
                        quote(self.workflow),
                    EventData.SuiteUUID.value:  # deprecated
                        quote(str(self.uuid_str)),
                    EventData.TryNum.value:
                        itask.get_try_num(),
                    # BACK COMPAT: JobID_old, JobRunnerName_old
                    # url:
                    #     https://github.com/cylc/cylc-flow/pull/3992
                    # from:
                    #     Cylc < 8
                    # remove at:
                    #     Cylc9 - pending announcement of deprecation
                    # next 2 (JobID_old, JobRunnerName_old) are deprecated
                    EventData.JobID_old.value:
                        quote(str(itask.summary['submit_method_id'])),
                    EventData.JobRunnerName_old.value:
                        quote(str(itask.summary['job_runner_name'])),
                    # task and workflow metadata
                    **get_event_handler_data(
                        itask.tdef.rtconfig, self.workflow_cfg)
                }
                # fmt: on
                cmd = handler % (handler_data)
            except KeyError as exc:
                LOG.error(
                    f"{itask.point}/{itask.tdef.name}/{itask.submit_num:02d} "
                    f"{key1} bad template: {exc}")
                continue

            if cmd == handler:
                # Nothing substituted, assume classic interface
                cmd = (f"{handler} '{event}' '{self.workflow}' "
                       f"'{itask.identity}' '{message}'")
            LOG.debug(f"[{itask}] -Queueing {event} handler: {cmd}")
            self.add_event_timer(
                id_key,
                TaskActionTimer(
                    CustomTaskEventHandlerContext(
                        key1,
                        self.HANDLER_CUSTOM,
                        cmd,
                    ),
                    retry_delays
                )
            )

    def _reset_job_timers(self, itask):
        """Set up poll timer and timeout for task."""
        if not itask.state(*TASK_STATUSES_ACTIVE):
            # Reset, task not active
            itask.timeout = None
            itask.poll_timer = None
            return
        ctx = (itask.submit_num, itask.state.status)
        if itask.poll_timer and itask.poll_timer.ctx == ctx:
            return
        # Set poll timer
        # Set timeout
        timeref = None  # reference time, submitted or started time
        timeout = None  # timeout in setting
        if itask.state(TASK_STATUS_RUNNING):
            timeref = itask.summary['started_time']
            timeout_key = 'execution timeout'
            timeout = self._get_events_conf(itask, timeout_key)
            delays = list(self._get_workflow_platforms_conf(
                itask, 'execution polling intervals',
                default=[900]))  # default 15 minute intervals
            if itask.summary[self.KEY_EXECUTE_TIME_LIMIT]:
                time_limit = itask.summary[self.KEY_EXECUTE_TIME_LIMIT]
                time_limit_delays = itask.platform.get(
                    'execution time limit polling intervals')
                if not time_limit_delays:
                    time_limit_delays = [60, 120, 420]
                timeout = time_limit + sum(time_limit_delays)
                # Remove excessive polling before time limit
                while sum(delays) > time_limit:
                    del delays[-1]
                # But fill up the gap before time limit
                if delays:
                    size = int((time_limit - sum(delays)) / delays[-1])
                    delays.extend([delays[-1]] * size)
                time_limit_delays[0] += time_limit - sum(delays)
                delays += time_limit_delays
        else:  # if itask.state.status == TASK_STATUS_SUBMITTED:
            timeref = itask.summary['submitted_time']
            timeout_key = 'submission timeout'
            timeout = self._get_events_conf(itask, timeout_key)
            delays = list(self._get_workflow_platforms_conf(
                itask, 'submission polling intervals',
                default=[900]))
        try:
            itask.timeout = timeref + float(timeout)
            timeout_str = intvl_as_str(timeout)
        except (TypeError, ValueError):
            itask.timeout = None
            timeout_str = None
        itask.poll_timer = TaskActionTimer(ctx=ctx, delays=delays)
        # Log timeout and polling schedule
        message = 'health check settings: %s=%s' % (timeout_key, timeout_str)
        # Attempt to group identical consecutive delays as N*DELAY,...
        if itask.poll_timer.delays:
            items = []  # [(number of item - 1, item), ...]
            for delay in itask.poll_timer.delays:
                if items and items[-1][1] == delay:
                    items[-1][0] += 1
                else:
                    items.append([0, delay])
            message += ', polling intervals='
            for num, item in items:
                if num:
                    message += '%d*' % (num + 1)
                message += '%s,' % intvl_as_str(item)
            message += '...'
        LOG.info('[%s] -%s', itask, message)
        # Set next poll time
        self.check_poll_time(itask)

    def add_event_timer(self, id_key, event_timer):
        """Add a new event timer.

        Args:
            id_key (str)
            timer (TaskActionTimer)

        """
        self._event_timers[id_key] = event_timer
        self.event_timers_updated = True

    def remove_event_timer(self, id_key):
        """Remove an event timer.

        Args:
            id_key (str)

        """
        del self._event_timers[id_key]
        self.event_timers_updated = True

    def unset_waiting_event_timer(self, id_key):
        """Invoke unset_waiting on an event timer.

        Args:
            key (str)

        """
        self._event_timers[id_key].unset_waiting()
        self.event_timers_updated = True<|MERGE_RESOLUTION|>--- conflicted
+++ resolved
@@ -179,20 +179,12 @@
     KEY_EXECUTE_TIME_LIMIT = 'execution_time_limit'
     NON_UNIQUE_EVENTS = ('warning', 'critical', 'custom')
 
-<<<<<<< HEAD
-    def __init__(self, suite, proc_pool, suite_db_mgr, broadcast_mgr,
+    def __init__(self, workflow, proc_pool, workflow_db_mgr, broadcast_mgr,
                  xtrigger_mgr, data_store_mgr, timestamp,
                  reset_inactivity_timer_func):
-        self.suite = suite
-        self.suite_url = None
-        self.suite_cfg = {}
-=======
-    def __init__(self, workflow, proc_pool, workflow_db_mgr, broadcast_mgr,
-                 xtrigger_mgr, data_store_mgr, timestamp):
         self.workflow = workflow
         self.workflow_url = None
         self.workflow_cfg = {}
->>>>>>> b46ab3d4
         self.uuid_str = None
         self.proc_pool = proc_pool
         self.workflow_db_mgr = workflow_db_mgr
