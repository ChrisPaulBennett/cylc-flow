# THIS FILE IS PART OF THE CYLC WORKFLOW ENGINE.
# Copyright (C) NIWA & British Crown (Met Office) & Contributors.
#
# This program is free software: you can redistribute it and/or modify
# it under the terms of the GNU General Public License as published by
# the Free Software Foundation, either version 3 of the License, or
# (at your option) any later version.
#
# This program is distributed in the hope that it will be useful,
# but WITHOUT ANY WARRANTY; without even the implied warranty of
# MERCHANTABILITY or FITNESS FOR A PARTICULAR PURPOSE.  See the
# GNU General Public License for more details.
#
# You should have received a copy of the GNU General Public License
# along with this program.  If not, see <http://www.gnu.org/licenses/>.
"""Task events manager.

This module provides logic to:
* Manage task messages (internal, polled or received).
* Set up retries on task job failures (submission or execution).
* Generate task event handlers.
  * Retrieval of log files for completed remote jobs.
  * Email notification.
  * Custom event handlers.
* Manage invoking and retrying of task event handlers.
"""

from collections import namedtuple
from enum import Enum
from logging import getLevelName, INFO, DEBUG
import os
from shlex import quote
import shlex
from time import time

from cylc.flow.parsec.config import ItemNotFoundError

from cylc.flow import LOG, LOG_LEVELS
from cylc.flow.cfgspec.glbl_cfg import glbl_cfg
from cylc.flow.hostuserutil import get_host, get_user, is_remote_host
from cylc.flow.pathutil import (
    get_remote_workflow_run_job_dir,
    get_workflow_run_job_dir)
from cylc.flow.subprocctx import SubFuncContext, SubProcContext
from cylc.flow.task_action_timer import (
    TaskActionTimer,
    TimerFlags
)
from cylc.flow.platforms import get_platform, get_host_from_platform
from cylc.flow.task_job_logs import (
    get_task_job_id, get_task_job_log, get_task_job_activity_log,
    JOB_LOG_OUT, JOB_LOG_ERR)
from cylc.flow.task_message import (
    ABORT_MESSAGE_PREFIX, FAIL_MESSAGE_PREFIX, VACATION_MESSAGE_PREFIX)
from cylc.flow.task_state import (
    TASK_STATUSES_ACTIVE,
    TASK_STATUS_PREPARING,
    TASK_STATUS_SUBMITTED,
    TASK_STATUS_SUBMIT_FAILED,
    TASK_STATUS_RUNNING,
    TASK_STATUS_FAILED,
    TASK_STATUS_SUCCEEDED,
    TASK_STATUS_WAITING
)
from cylc.flow.task_outputs import (
    TASK_OUTPUT_SUBMITTED, TASK_OUTPUT_STARTED, TASK_OUTPUT_SUCCEEDED,
    TASK_OUTPUT_FAILED, TASK_OUTPUT_SUBMIT_FAILED, TASK_OUTPUT_EXPIRED)
from cylc.flow.wallclock import (
    get_current_time_string,
    get_seconds_as_interval_string as intvl_as_str
)

CustomTaskEventHandlerContext = namedtuple(
    "CustomTaskEventHandlerContext",
    ["key", "ctx_type", "cmd"])


TaskEventMailContext = namedtuple(
    "TaskEventMailContext",
    ["key", "ctx_type", "mail_from", "mail_to"])


TaskJobLogsRetrieveContext = namedtuple(
    "TaskJobLogsRetrieveContext",
    ["key", "ctx_type", "platform_n", "max_size"])


def log_task_job_activity(ctx, workflow, point, name, submit_num=None):
    """Log an activity for a task job."""
    ctx_str = str(ctx)
    if not ctx_str:
        return
    if isinstance(ctx.cmd_key, tuple):  # An event handler
        submit_num = ctx.cmd_key[-1]
    job_activity_log = get_task_job_activity_log(
        workflow, point, name, submit_num)
    try:
        with open(os.path.expandvars(job_activity_log), "ab") as handle:
            handle.write((ctx_str + '\n').encode())
    except IOError as exc:
        # This happens when there is no job directory, e.g. if job host
        # selection command causes an submission failure, there will be no job
        # directory. In this case, just send the information to the log.
        LOG.exception(exc)
        LOG.info(ctx_str)
    if ctx.cmd and ctx.ret_code:
        LOG.error(ctx_str)
    elif ctx.cmd:
        LOG.debug(ctx_str)


class EventData(Enum):
    """Template variables which are available to event handlers."""

    Event = 'event'
    Workflow = 'workflow'
    WorkflowUUID = 'workflow_uuid'
    CyclePoint = 'point'
    SubmitNum = 'submit_num'
    TryNum = 'try_num'
    ID = 'id'
    Message = 'message'
    JobRunnerName_old = 'batch_sys_name'  # deprecated
    JobRunnerName = 'job_runner_name'
    JobID_old = 'batch_sys_job_id'  # deprecated
    JobID = 'job_id'
    SubmitTime = 'submit_time'
    StartTime = 'start_time'
    FinishTime = 'finish_time'
    PlatformName = 'platform_name'
    TaskName = 'name'
    TaskURL = 'task_url'  # deprecated
    WorkflowURL = 'workflow_url'  # deprecated


def get_event_handler_data(task_cfg, workflow_cfg):
    """Extract event handler data from workflow and task metadata."""
    handler_data = {}
    # task metadata
    for key, value in task_cfg['meta'].items():
        if key == "URL":
            handler_data[EventData.TaskURL.value] = quote(value)
        handler_data[key] = quote(value)
    # workflow metadata
    for key, value in workflow_cfg['meta'].items():
        if key == "URL":
            handler_data[EventData.WorkflowURL.value] = quote(value)
        handler_data["workflow_" + key] = quote(value)
    return handler_data


class TaskEventsManager():
    """Task events manager.

    This class does the following:
    * Manage task messages (received or otherwise).
    * Set up task (submission) retries on job (submission) failures.
    * Generate and manage task event handlers.
    """
    EVENT_FAILED = TASK_OUTPUT_FAILED
    EVENT_LATE = "late"
    EVENT_RETRY = "retry"
    EVENT_STARTED = TASK_OUTPUT_STARTED
    EVENT_SUBMITTED = TASK_OUTPUT_SUBMITTED
    EVENT_SUBMIT_FAILED = "submission failed"
    EVENT_SUBMIT_RETRY = "submission retry"
    EVENT_SUCCEEDED = TASK_OUTPUT_SUCCEEDED
    HANDLER_CUSTOM = "event-handler"
    HANDLER_MAIL = "event-mail"
    JOB_FAILED = "job failed"
    HANDLER_JOB_LOGS_RETRIEVE = "job-logs-retrieve"
    FLAG_INTERNAL = "(internal)"
    FLAG_RECEIVED = "(received)"
    FLAG_RECEIVED_IGNORED = "(received-ignored)"
    FLAG_POLLED = "(polled)"
    FLAG_POLLED_IGNORED = "(polled-ignored)"
    KEY_EXECUTE_TIME_LIMIT = 'execution_time_limit'
    NON_UNIQUE_EVENTS = ('warning', 'critical', 'custom')

    def __init__(self, workflow, proc_pool, workflow_db_mgr, broadcast_mgr,
                 xtrigger_mgr, data_store_mgr, timestamp):
        self.workflow = workflow
        self.workflow_url = None
        self.workflow_cfg = {}
        self.uuid_str = None
        self.proc_pool = proc_pool
        self.workflow_db_mgr = workflow_db_mgr
        self.broadcast_mgr = broadcast_mgr
        self.xtrigger_mgr = xtrigger_mgr
        self.data_store_mgr = data_store_mgr
        self.mail_interval = 0.0
        self.mail_smtp = None
        self.mail_footer = None
        self.next_mail_time = None
        # NOTE: do not mutate directly
        # use the {add,remove,unset_waiting}_event_timers methods
        self._event_timers = {}
        # NOTE: flag for DB use
        self.event_timers_updated = True
        # To be set by the task pool:
        self.spawn_func = None
        # pflag was set to True to stimulate dependency negotiation in SoS
        # (flag is turned on by commands that change task state)
        self.pflag = False
        self.timestamp = timestamp

    @staticmethod
    def check_poll_time(itask, now=None):
        """Set the next task execution/submission poll time.

        If now is set, set the timer only if the previous delay is done.
        Return the next delay.
        """
        if not itask.state(*TASK_STATUSES_ACTIVE):
            # Reset, task not active
            itask.timeout = None
            itask.poll_timer = None
            return None
        ctx = (itask.submit_num, itask.state.status)
        if itask.poll_timer is None or itask.poll_timer.ctx != ctx:
            # Reset, timer no longer relevant
            itask.timeout = None
            itask.poll_timer = None
            return None
        if now is not None and not itask.poll_timer.is_delay_done(now):
            return False
        if itask.poll_timer.num is None:
            itask.poll_timer.num = 0
        itask.poll_timer.next(no_exhaust=True)
        return True

    def check_job_time(self, itask, now):
        """Check/handle job timeout and poll timer"""
        can_poll = self.check_poll_time(itask, now)
        if itask.timeout is None or now <= itask.timeout:
            return can_poll
        # Timeout reached for task, emit event and reset itask.timeout
        if itask.state(TASK_STATUS_RUNNING):
            time_ref = itask.summary['started_time']
            event = 'execution timeout'
        elif itask.state(TASK_STATUS_SUBMITTED):
            time_ref = itask.summary['submitted_time']
            event = 'submission timeout'
        msg = event
        try:
            msg += ' after %s' % intvl_as_str(itask.timeout - time_ref)
        except (TypeError, ValueError):
            # Badness in time_ref?
            pass
        itask.timeout = None  # emit event only once
        if msg and event:
            LOG.warning('[%s] -%s', itask, msg)
            self.setup_event_handlers(itask, event, msg)
            return True
        else:
            return can_poll

    def _get_remote_conf(self, itask, key):
        """Get deprecated "[remote]" items that default to platforms."""
        overrides = self.broadcast_mgr.get_broadcast(itask.identity)
        SKEY = 'remote'
        if SKEY not in overrides:
            overrides[SKEY] = {}
        return (
            overrides[SKEY].get(key) or
            itask.tdef.rtconfig[SKEY][key] or
            itask.platform[key]
        )

    def _get_workflow_platforms_conf(self, itask, key, default):
        """Return top level [runtime] items that default to platforms."""
        overrides = self.broadcast_mgr.get_broadcast(itask.identity)
        return (
            overrides.get(key) or
            itask.tdef.rtconfig[key] or
            itask.platform[key] or
            default
        )

    def process_events(self, schd_ctx):
        """Process task events that were created by "setup_event_handlers".

        schd_ctx is an instance of "Scheduler" in "cylc.flow.scheduler".
        """
        ctx_groups = {}
        now = time()
        for id_key, timer in self._event_timers.copy().items():
            key1, point, name, submit_num = id_key
            if timer.is_waiting:
                continue
            # Set timer if timeout is None.
            if not timer.is_timeout_set():
                if timer.next() is None:
                    LOG.warning("%s/%s/%02d %s failed" % (
                        point, name, submit_num, key1))
                    self.remove_event_timer(id_key)
                    continue
                # Report retries and delayed 1st try
                tmpl = None
                if timer.num > 1:
                    tmpl = "%s/%s/%02d %s failed, retrying in %s"
                elif timer.delay:
                    tmpl = "%s/%s/%02d %s will run after %s"
                if tmpl:
                    LOG.debug(tmpl % (
                        point, name, submit_num, key1,
                        timer.delay_timeout_as_str()))
            # Ready to run?
            if not timer.is_delay_done() or (
                # Avoid flooding user's mail box with mail notification.
                # Group together as many notifications as possible within a
                # given interval.
                timer.ctx.ctx_type == self.HANDLER_MAIL and
                not schd_ctx.stop_mode and
                self.next_mail_time is not None and
                self.next_mail_time > now
            ):
                continue

            timer.set_waiting()
            if timer.ctx.ctx_type == self.HANDLER_CUSTOM:
                # Run custom event handlers on their own
                self.proc_pool.put_command(
                    SubProcContext(
                        (key1, submit_num),
                        timer.ctx.cmd, env=os.environ, shell=True,
                    ),
                    self._custom_handler_callback, [schd_ctx, id_key])
            else:
                # Group together built-in event handlers, where possible
                if timer.ctx not in ctx_groups:
                    ctx_groups[timer.ctx] = []
                ctx_groups[timer.ctx].append(id_key)

        next_mail_time = now + self.mail_interval
        for ctx, id_keys in ctx_groups.items():
            if ctx.ctx_type == self.HANDLER_MAIL:
                # Set next_mail_time if any mail sent
                self.next_mail_time = next_mail_time
                self._process_event_email(schd_ctx, ctx, id_keys)
            elif ctx.ctx_type == self.HANDLER_JOB_LOGS_RETRIEVE:
                self._process_job_logs_retrieval(schd_ctx, ctx, id_keys)

    def process_message(
        self,
        itask,
        severity,
        message,
        event_time=None,
        flag=FLAG_INTERNAL,
        submit_num=None,
    ):
        """Parse a task message and update task state.

        Incoming, e.g. "succeeded at <TIME>", may be from task job or polling.

        It is possible for the current state of a task to be inconsistent with
        a message (whether internal, received or polled) e.g. due to a late
        poll result, or a network outage, or manual state reset. To handle
        this, if a message would take the task state backward, issue a poll to
        confirm instead of changing state - then always believe the next
        message. Note that the next message might not be the result of this
        confirmation poll, in the unlikely event that a job emits a succession
        of messages very quickly, but this is the best we can do without
        somehow uniquely associating each poll with its result message.

        Arguments:
            itask (cylc.flow.task_proxy.TaskProxy):
                The task proxy object relevant for the message.
            severity (str or int):
                Message severity, should be a recognised logging level.
            message (str):
                Message content.
            event_time (str):
                Event time stamp. Expect ISO8601 date time string.
                If not specified, use current time.
            flag (str):
                If specified, can be:
                    FLAG_INTERNAL (default):
                        To indicate an internal message.
                    FLAG_RECEIVED:
                        To indicate a message received from a job or an
                        external source.
                    FLAG_POLLED:
                        To indicate a message resulted from a poll.
            submit_num (int):
                The submit number of the task relevant for the message.
                If not specified, use latest submit number.

        Return:
            None: in normal circumstances.
            True: if polling is required to confirm a reversal of status.

        """
        # Log messages
        if event_time is None:
            event_time = get_current_time_string()
        if submit_num is None:
            submit_num = itask.submit_num
        if not self._process_message_check(
                itask, severity, message, event_time, flag, submit_num):
            return None

        # always update the workflow state summary for latest message
        if flag == self.FLAG_POLLED:
            new_msg = f'{message} {self.FLAG_POLLED}'
        else:
            new_msg = message
        itask.set_summary_message(new_msg)
        self.data_store_mgr.delta_job_msg(
            get_task_job_id(itask.point, itask.tdef.name, submit_num),
            new_msg)

        # Satisfy my output, if possible, and spawn children.
        # (first remove signal: failed/EXIT -> failed)

        msg0 = message.split('/')[0]
        completed_trigger = itask.state.outputs.set_msg_trg_completion(
            message=msg0, is_completed=True)
        self.data_store_mgr.delta_task_output(itask, msg0)

        # Check the `started` event has not been missed e.g. due to
        # polling delay
        if (message not in [self.EVENT_SUBMITTED, self.EVENT_SUBMIT_FAILED,
                            self.EVENT_STARTED]
                and not itask.state.outputs.is_completed(TASK_OUTPUT_STARTED)):
            self.setup_event_handlers(
                itask, self.EVENT_STARTED, f'job {self.EVENT_STARTED}')
            self.spawn_func(itask, TASK_OUTPUT_STARTED)

        if message == self.EVENT_STARTED:
            if (
                    flag == self.FLAG_RECEIVED
                    and itask.state.is_gt(TASK_STATUS_RUNNING)
            ):
                return True
            self._process_message_started(itask, event_time)
            self.spawn_func(itask, TASK_OUTPUT_STARTED)
        elif message == self.EVENT_SUCCEEDED:
            self._process_message_succeeded(itask, event_time)
            self.spawn_func(itask, TASK_OUTPUT_SUCCEEDED)
        elif message == self.EVENT_FAILED:
            if (
                    flag == self.FLAG_RECEIVED
                    and itask.state.is_gt(TASK_STATUS_FAILED)
            ):
                return True
            if self._process_message_failed(
                    itask, event_time, self.JOB_FAILED):
                self.spawn_func(itask, TASK_OUTPUT_FAILED)
        elif message == self.EVENT_SUBMIT_FAILED:
            if (
                    flag == self.FLAG_RECEIVED
                    and itask.state.is_gt(TASK_STATUS_SUBMIT_FAILED)
            ):
                return True
            if self._process_message_submit_failed(itask, event_time):
                self.spawn_func(itask, TASK_OUTPUT_SUBMIT_FAILED)
        elif message == self.EVENT_SUBMITTED:
            if (
                    flag == self.FLAG_RECEIVED
                    and itask.state.is_gt(TASK_STATUS_SUBMITTED)
            ):
                return True
            self._process_message_submitted(itask, event_time)
            self.spawn_func(itask, TASK_OUTPUT_SUBMITTED)
        elif message.startswith(FAIL_MESSAGE_PREFIX):
            # Task received signal.
            if (
                    flag == self.FLAG_RECEIVED
                    and itask.state.is_gt(TASK_STATUS_FAILED)
            ):
                return True
            signal = message[len(FAIL_MESSAGE_PREFIX):]
            self._db_events_insert(itask, "signaled", signal)
            self.workflow_db_mgr.put_update_task_jobs(
                itask, {"run_signal": signal})
            if self._process_message_failed(
                    itask, event_time, self.JOB_FAILED):
                self.spawn_func(itask, TASK_OUTPUT_FAILED)
        elif message.startswith(ABORT_MESSAGE_PREFIX):
            # Task aborted with message
            if (
                    flag == self.FLAG_RECEIVED
                    and itask.state.is_gt(TASK_STATUS_FAILED)
            ):
                return True
            aborted_with = message[len(ABORT_MESSAGE_PREFIX):]
            self._db_events_insert(itask, "aborted", message)
            self.workflow_db_mgr.put_update_task_jobs(
                itask, {"run_signal": aborted_with})
            if self._process_message_failed(itask, event_time, aborted_with):
                self.spawn_func(itask, TASK_OUTPUT_FAILED)
        elif message.startswith(VACATION_MESSAGE_PREFIX):
            # Task job pre-empted into a vacation state
            self._db_events_insert(itask, "vacated", message)
            itask.set_summary_time('started')  # unset
            if TimerFlags.SUBMISSION_RETRY in itask.try_timers:
                itask.try_timers[TimerFlags.SUBMISSION_RETRY].num = 0
            itask.job_vacated = True
            # Believe this and change state without polling (could poll?).
            self.pflag = True
            if itask.state.reset(TASK_STATUS_SUBMITTED):
                itask.state.reset(is_queued=False)
                self.data_store_mgr.delta_task_state(itask)
                self.data_store_mgr.delta_task_queued(itask)
            self._reset_job_timers(itask)
            # We should really have a special 'vacated' handler, but given that
            # this feature can only be used on the deprecated loadleveler
            # system, we should probably aim to remove support for job vacation
            # instead. Otherwise, we should have:
            # self.setup_event_handlers(itask, 'vacated', message)
        elif completed_trigger:
            # Message of an as-yet unreported custom task output.
            # No state change.
            self.workflow_db_mgr.put_update_task_outputs(itask)
            self.setup_event_handlers(itask, completed_trigger, message)
            self.spawn_func(itask, msg0)
        else:
            # Unhandled messages. These include:
            #  * general non-output/progress messages
            #  * poll messages that repeat previous results
            # Note that all messages are logged already at the top.
            # No state change.
            LOG.debug(
                '[%s] status=%s: unhandled: %s',
                itask, itask.state.status, message)
            if severity in LOG_LEVELS.values():
                severity = getLevelName(severity)
            self._db_events_insert(
                itask, ("message %s" % str(severity).lower()), message)
        lseverity = str(severity).lower()
        if lseverity in self.NON_UNIQUE_EVENTS:
            itask.non_unique_events.update({lseverity: 1})
            self.setup_event_handlers(itask, lseverity, message)

    def _process_message_check(
        self,
        itask,
        severity,
        message,
        event_time,
        flag,
        submit_num,
    ):
        """Helper for `.process_message`.

        See `.process_message` for argument list
        Check whether to process/skip message.
        Return True if `.process_message` should contine, False otherwise.
        """
        if self.timestamp:
            timestamp = " at %s " % event_time
        else:
            timestamp = ""
        logfmt = r'[%s] status=%s: %s%s%s for job(%02d) flow(%s)'
        if flag == self.FLAG_RECEIVED and submit_num != itask.submit_num:
            # Ignore received messages from old jobs
            LOG.warning(
                logfmt + r' != current job(%02d)',
                itask, itask.state, self.FLAG_RECEIVED_IGNORED, message,
                timestamp, submit_num, itask.flow_label, itask.submit_num)
            return False

        if (
                itask.state(TASK_STATUS_WAITING)
                and
                (
                    (
                        # task has a submit-retry lined up
                        TimerFlags.SUBMISSION_RETRY in itask.try_timers
                        and itask.try_timers[
                            TimerFlags.SUBMISSION_RETRY].num > 0
                    )
                    or
                    (
                        # task has an execution-retry lined up
                        TimerFlags.EXECUTION_RETRY in itask.try_timers
                        and itask.try_timers[
                            TimerFlags.EXECUTION_RETRY].num > 0
                    )
                )

        ):
            # Ignore polled messages if task has a retry lined up
            LOG.warning(
                logfmt,
                itask, itask.state, self.FLAG_POLLED_IGNORED, message,
                timestamp, submit_num, itask.flow_label)
            return False
        LOG.log(
            LOG_LEVELS.get(severity, INFO), logfmt, itask, itask.state, flag,
            message, timestamp, submit_num, itask.flow_label)
        return True

    def setup_event_handlers(self, itask, event, message):
        """Set up handlers for a task event."""
        if itask.tdef.run_mode != 'live':
            return
        msg = ""
        if message != f"job {event}":
            msg = message
        self._db_events_insert(itask, event, msg)
        self._setup_job_logs_retrieval(itask, event)
        self._setup_event_mail(itask, event)
        self._setup_custom_event_handlers(itask, event, message)

    def _custom_handler_callback(self, ctx, schd_ctx, id_key):
        """Callback when a custom event handler is done."""
        _, point, name, submit_num = id_key
        log_task_job_activity(ctx, schd_ctx.workflow, point, name, submit_num)
        if ctx.ret_code == 0:
            self.remove_event_timer(id_key)
        else:
            self.unset_waiting_event_timer(id_key)

    def _db_events_insert(self, itask, event="", message=""):
        """Record an event to the DB."""
        self.workflow_db_mgr.put_insert_task_events(itask, {
            "time": get_current_time_string(),
            "event": event,
            "message": message})

    def _process_event_email(self, schd_ctx, ctx, id_keys):
        """Process event notification, by email."""
        if len(id_keys) == 1:
            # 1 event from 1 task
            (_, event), point, name, submit_num = id_keys[0]
            subject = "[%s/%s/%02d %s] %s" % (
                point, name, submit_num, event, schd_ctx.workflow)
        else:
            event_set = set(id_key[0][1] for id_key in id_keys)
            if len(event_set) == 1:
                # 1 event from n tasks
                subject = "[%d tasks %s] %s" % (
                    len(id_keys), event_set.pop(), schd_ctx.workflow)
            else:
                # n events from n tasks
                subject = "[%d task events] %s" % (
                    len(id_keys), schd_ctx.workflow)
        cmd = ["mail", "-s", subject]
        # From: and To:
        cmd.append("-r")
        cmd.append(ctx.mail_from)
        cmd.append(ctx.mail_to)
        # STDIN for mail, tasks
        stdin_str = ""
        for id_key in sorted(id_keys):
            (_, event), point, name, submit_num = id_key
            stdin_str += "%s: %s/%s/%02d\n" % (event, point, name, submit_num)
        # STDIN for mail, event info + workflow detail
        stdin_str += "\n"
        for label, value in [
                ('workflow', schd_ctx.workflow),
                ("host", schd_ctx.host),
                ("port", schd_ctx.port),
                ("owner", schd_ctx.owner)]:
            if value:
                stdin_str += "%s: %s\n" % (label, value)
        if self.mail_footer:
            stdin_str += (self.mail_footer + "\n") % {
                "host": schd_ctx.host,
                "port": schd_ctx.port,
                "owner": schd_ctx.owner,
                "workflow": schd_ctx.workflow}
        # SMTP server
        env = dict(os.environ)
        if self.mail_smtp:
            env["smtp"] = self.mail_smtp
        self.proc_pool.put_command(
            SubProcContext(
                ctx, cmd, env=env, stdin_str=stdin_str, id_keys=id_keys,
            ),
            self._event_email_callback, [schd_ctx])

    def _event_email_callback(self, proc_ctx, schd_ctx):
        """Call back when email notification command exits."""
        for id_key in proc_ctx.cmd_kwargs["id_keys"]:
            key1, point, name, submit_num = id_key
            try:
                if proc_ctx.ret_code == 0:
                    self.remove_event_timer(id_key)
                    log_ctx = SubProcContext((key1, submit_num), None)
                    log_ctx.ret_code = 0
                    log_task_job_activity(
                        log_ctx, schd_ctx.workflow, point, name, submit_num)
                else:
                    self.unset_waiting_event_timer(id_key)
            except KeyError as exc:
                LOG.exception(exc)

    def _get_events_conf(self, itask, key, default=None):
        """Return an events setting from workflow then global configuration."""
        for getter in [
                self.broadcast_mgr.get_broadcast(itask.identity).get("events"),
                itask.tdef.rtconfig["mail"],
                itask.tdef.rtconfig["events"],
                glbl_cfg().get()["task mail"],
                glbl_cfg().get()["task events"],
        ]:
            try:
                value = getter.get(key)
            except (AttributeError, ItemNotFoundError, KeyError):
                pass
            else:
                if value is not None:
                    return value
        return default

    def _process_job_logs_retrieval(self, schd_ctx, ctx, id_keys):
        """Process retrieval of task job logs from remote user@host."""
        platform = get_platform(ctx.platform_n)
        ssh_str = str(platform["ssh command"])
        rsync_str = str(platform["retrieve job logs command"])

        cmd = shlex.split(rsync_str) + ["--rsh=" + ssh_str]
        if LOG.isEnabledFor(DEBUG):
            cmd.append("-v")
        if ctx.max_size:
            cmd.append("--max-size=%s" % (ctx.max_size,))
        # Includes and excludes
        includes = set()
        for _, point, name, submit_num in id_keys:
            # Include relevant directories, all levels needed
            includes.add("/%s" % (point))
            includes.add("/%s/%s" % (point, name))
            includes.add("/%s/%s/%02d" % (point, name, submit_num))
            includes.add("/%s/%s/%02d/**" % (point, name, submit_num))
        cmd += ["--include=%s" % (include) for include in sorted(includes)]
        cmd.append("--exclude=/**")  # exclude everything else
        # Remote source
        cmd.append("%s:%s/" % (
            get_host_from_platform(platform),
<<<<<<< HEAD
            get_remote_workflow_run_job_dir(platform, schd_ctx.workflow)))
=======
            get_remote_suite_run_job_dir(schd_ctx.suite)))
>>>>>>> 6d5a95ea
        # Local target
        cmd.append(get_workflow_run_job_dir(schd_ctx.workflow) + "/")
        self.proc_pool.put_command(
            SubProcContext(ctx, cmd, env=dict(os.environ), id_keys=id_keys),
            self._job_logs_retrieval_callback, [schd_ctx])

    def _job_logs_retrieval_callback(self, proc_ctx, schd_ctx):
        """Call back when log job retrieval completes."""
        if proc_ctx.ret_code:
            LOG.error(proc_ctx)
        else:
            LOG.debug(proc_ctx)
        for id_key in proc_ctx.cmd_kwargs["id_keys"]:
            key1, point, name, submit_num = id_key
            try:
                # All completed jobs are expected to have a "job.out".
                fnames = [JOB_LOG_OUT]
                try:
                    if key1[1] not in 'succeeded':
                        fnames.append(JOB_LOG_ERR)
                except TypeError:
                    pass
                fname_oks = {}
                for fname in fnames:
                    fname_oks[fname] = os.path.exists(get_task_job_log(
                        schd_ctx.workflow, point, name, submit_num, fname))
                # All expected paths must exist to record a good attempt
                log_ctx = SubProcContext((key1, submit_num), None)
                if all(fname_oks.values()):
                    log_ctx.ret_code = 0
                    self.remove_event_timer(id_key)
                else:
                    log_ctx.ret_code = 1
                    log_ctx.err = "File(s) not retrieved:"
                    for fname, exist_ok in sorted(fname_oks.items()):
                        if not exist_ok:
                            log_ctx.err += " %s" % fname
                    self.unset_waiting_event_timer(id_key)
                log_task_job_activity(
                    log_ctx, schd_ctx.workflow, point, name, submit_num)
            except KeyError as exc:
                LOG.exception(exc)

    def _retry_task(self, itask, wallclock_time, submit_retry=False):
        """Retry a task.

        Args:
            itask (cylc.flow.task_proxy.TaskProxy):
                The task to retry.
            wallclick_time (float):
                Unix time to schedule the retry for.
            submit_retry (bool):
                False if this is an execution retry.
                True if this is a submission retry.

        """
        # derive an xtrigger label for this retry
        label = '_'.join((
            'cylc',
            'submit_retry' if submit_retry else 'retry',
            itask.identity
        ))
        kwargs = {
            'absolute_as_seconds': wallclock_time
        }

        # if this isn't the first retry the xtrigger will already exist
        if label in itask.state.xtriggers:
            # retry xtrigger already exists from a previous retry, modify it
            self.xtrigger_mgr.mutate_trig(label, kwargs)
            itask.state.xtriggers[label] = False
        else:
            # create a new retry xtrigger
            xtrig = SubFuncContext(
                label,
                'wall_clock',
                [],
                kwargs
            )
            self.xtrigger_mgr.add_trig(
                label,
                xtrig,
                os.getenv("CYLC_WORKFLOW_RUN_DIR")
            )
            itask.state.add_xtrigger(label)
        if itask.state.reset(TASK_STATUS_WAITING):
            self.data_store_mgr.delta_task_state(itask)

    def _process_message_failed(self, itask, event_time, message):
        """Helper for process_message, handle a failed message.

        Return True if no retries (hence go to the failed state).
        """
        no_retries = False
        if event_time is None:
            event_time = get_current_time_string()
        itask.set_summary_time('finished', event_time)
        job_d = get_task_job_id(
            itask.point, itask.tdef.name, itask.submit_num)
        self.data_store_mgr.delta_job_time(job_d, 'finished', event_time)
        self.data_store_mgr.delta_job_state(job_d, TASK_STATUS_FAILED)
        self.workflow_db_mgr.put_update_task_jobs(itask, {
            "run_status": 1,
            "time_run_exit": event_time,
        })
        self.pflag = True
        if (
                TimerFlags.EXECUTION_RETRY not in itask.try_timers
                or itask.try_timers[TimerFlags.EXECUTION_RETRY].next() is None
        ):
            # No retry lined up: definitive failure.
            if itask.state.reset(TASK_STATUS_FAILED):
                self.setup_event_handlers(itask, self.EVENT_FAILED, message)
                self.data_store_mgr.delta_task_state(itask)
            LOG.critical(
                "[%s] -job(%02d) %s", itask, itask.submit_num, "failed")
            no_retries = True
        else:
            # There is an execution retry lined up.
            timer = itask.try_timers[TimerFlags.EXECUTION_RETRY]
            self._retry_task(itask, timer.timeout)
            delay_msg = f"retrying in {timer.delay_timeout_as_str()}"
            if itask.state.is_held:
                delay_msg = "held (%s)" % delay_msg
            msg = "failed, %s" % (delay_msg)
            LOG.info("[%s] -job(%02d) %s", itask, itask.submit_num, msg)
            itask.set_summary_message(msg)
            self.setup_event_handlers(
                itask, self.EVENT_RETRY, f"{self.JOB_FAILED}, {delay_msg}")
        self._reset_job_timers(itask)
        return no_retries

    def _process_message_started(self, itask, event_time):
        """Helper for process_message, handle a started message."""
        if itask.job_vacated:
            itask.job_vacated = False
            LOG.warning(f"[{itask}] -Vacated job restarted")
        self.pflag = True
        job_d = get_task_job_id(itask.point, itask.tdef.name, itask.submit_num)
        self.data_store_mgr.delta_job_time(job_d, 'started', event_time)
        self.data_store_mgr.delta_job_state(job_d, TASK_STATUS_RUNNING)
        itask.set_summary_time('started', event_time)
        self.workflow_db_mgr.put_update_task_jobs(itask, {
            "time_run": itask.summary['started_time_string']})
        if itask.state.reset(TASK_STATUS_RUNNING):
            self.setup_event_handlers(
                itask, self.EVENT_STARTED, f'job {self.EVENT_STARTED}')
            self.data_store_mgr.delta_task_state(itask)
        self._reset_job_timers(itask)

        # submission was successful so reset submission try number
        if TimerFlags.SUBMISSION_RETRY in itask.try_timers:
            itask.try_timers[TimerFlags.SUBMISSION_RETRY].num = 0

    def _process_message_succeeded(self, itask, event_time):
        """Helper for process_message, handle a succeeded message."""
        job_d = get_task_job_id(itask.point, itask.tdef.name, itask.submit_num)
        self.data_store_mgr.delta_job_time(job_d, 'finished', event_time)
        self.data_store_mgr.delta_job_state(job_d, TASK_STATUS_SUCCEEDED)
        self.pflag = True
        itask.set_summary_time('finished', event_time)
        self.workflow_db_mgr.put_update_task_jobs(itask, {
            "run_status": 0,
            "time_run_exit": event_time,
        })
        # Update mean elapsed time only on task succeeded.
        if itask.summary['started_time'] is not None:
            itask.tdef.elapsed_times.append(
                itask.summary['finished_time'] -
                itask.summary['started_time'])
        if not itask.state.outputs.all_completed():
            msg = ""
            for output in itask.state.outputs.get_not_completed():
                if output not in [
                        TASK_OUTPUT_EXPIRED, TASK_OUTPUT_SUBMIT_FAILED,
                        TASK_OUTPUT_FAILED, TASK_OUTPUT_STARTED]:
                    msg += "\n  " + output
            if msg:
                LOG.info(
                    f"[{itask}] -Succeeded with outputs not completed: {msg}"
                )
        if itask.state.reset(TASK_STATUS_SUCCEEDED):
            self.setup_event_handlers(
                itask, self.EVENT_SUCCEEDED, f"job {self.EVENT_SUCCEEDED}")
            self.data_store_mgr.delta_task_state(itask)
        self._reset_job_timers(itask)

    def _process_message_submit_failed(self, itask, event_time):
        """Helper for process_message, handle a submit-failed message.

        Return True if no retries (hence go to the submit-failed state).
        """
        no_retries = False
        LOG.error('[%s] -%s', itask, self.EVENT_SUBMIT_FAILED)
        if event_time is None:
            event_time = get_current_time_string()
        self.workflow_db_mgr.put_update_task_jobs(itask, {
            "time_submit_exit": event_time,
            "submit_status": 1,
        })
        job_d = get_task_job_id(itask.point, itask.tdef.name, itask.submit_num)
        self.data_store_mgr.delta_job_state(job_d, TASK_STATUS_SUBMIT_FAILED)
        itask.summary['submit_method_id'] = None
        self.pflag = True
        if (
                TimerFlags.SUBMISSION_RETRY not in itask.try_timers
                or itask.try_timers[TimerFlags.SUBMISSION_RETRY].next() is None
        ):
            # No submission retry lined up: definitive failure.
            # See github #476.
            no_retries = True
            if itask.state.reset(TASK_STATUS_SUBMIT_FAILED):
                self.setup_event_handlers(
                    itask, self.EVENT_SUBMIT_FAILED,
                    f'job {self.EVENT_SUBMIT_FAILED}')
                self.data_store_mgr.delta_task_state(itask)
        else:
            # There is a submission retry lined up.
            timer = itask.try_timers[TimerFlags.SUBMISSION_RETRY]
            self._retry_task(itask, timer.timeout, submit_retry=True)
            delay_msg = f"submit-retrying in {timer.delay_timeout_as_str()}"
            if itask.state.is_held:
                delay_msg = f"held ({delay_msg})"
            msg = "%s, %s" % (self.EVENT_SUBMIT_FAILED, delay_msg)
            LOG.info("[%s] -job(%02d) %s", itask, itask.submit_num, msg)
            itask.set_summary_message(msg)
            self.setup_event_handlers(
                itask, self.EVENT_SUBMIT_RETRY,
                f"job {self.EVENT_SUBMIT_FAILED}, {delay_msg}")
        self._reset_job_timers(itask)
        return no_retries

    def _process_message_submitted(self, itask, event_time):
        """Helper for process_message, handle a submit-succeeded message."""
        try:
            LOG.info(
                '[%s] -job[%02d] submitted to %s:%s[%s]',
                itask,
                itask.summary['submit_num'],
                itask.summary['platforms_used'][itask.summary['submit_num']],
                itask.summary['job_runner_name'],
                itask.summary['submit_method_id'])
        except KeyError:
            pass
        self.workflow_db_mgr.put_update_task_jobs(itask, {
            "time_submit_exit": event_time,
            "submit_status": 0,
            "job_id": itask.summary.get('submit_method_id')})

        if itask.tdef.run_mode == 'simulation':
            # Simulate job execution at this point.
            itask.set_summary_time('submitted', event_time)
            itask.set_summary_time('started', event_time)
            if itask.state.reset(TASK_STATUS_RUNNING):
                self.data_store_mgr.delta_task_state(itask)
            itask.state.outputs.set_completion(TASK_OUTPUT_STARTED, True)
            self.data_store_mgr.delta_task_output(itask, TASK_OUTPUT_STARTED)
            return

        itask.set_summary_time('submitted', event_time)
        job_d = get_task_job_id(itask.point, itask.tdef.name, itask.submit_num)
        self.data_store_mgr.delta_job_time(job_d, 'submitted', event_time)
        self.data_store_mgr.delta_job_state(job_d, TASK_STATUS_SUBMITTED)
        # Unset started and finished times in case of resubmission.
        itask.set_summary_time('started')
        itask.set_summary_time('finished')
        itask.set_summary_message(TASK_OUTPUT_SUBMITTED)

        self.pflag = True
        if itask.state.status == TASK_STATUS_PREPARING:
            # The job started message can (rarely) come in before the submit
            # command returns - in which case do not go back to 'submitted'.
            if itask.state.reset(TASK_STATUS_SUBMITTED):
                itask.state.reset(is_queued=False)
                self.setup_event_handlers(
                    itask, self.EVENT_SUBMITTED, f'job {self.EVENT_SUBMITTED}')
                self.data_store_mgr.delta_task_state(itask)
                self.data_store_mgr.delta_task_queued(itask)
            self._reset_job_timers(itask)

    def _setup_job_logs_retrieval(self, itask, event):
        """Set up remote job logs retrieval.

        For a task with a job completion event, i.e. succeeded, failed,
        (execution) retry.
        """
        id_key = (
            (self.HANDLER_JOB_LOGS_RETRIEVE, event),
            str(itask.point), itask.tdef.name, itask.submit_num)
        events = (self.EVENT_FAILED, self.EVENT_RETRY, self.EVENT_SUCCEEDED)
        host = get_host_from_platform(itask.platform)
        if (event not in events or
                not is_remote_host(host) or
                not self._get_remote_conf(itask, "retrieve job logs") or
                id_key in self._event_timers):
            return
        retry_delays = self._get_remote_conf(
            itask, "retrieve job logs retry delays")
        if not retry_delays:
            retry_delays = [0]
        self.add_event_timer(
            id_key,
            TaskActionTimer(
                TaskJobLogsRetrieveContext(
                    self.HANDLER_JOB_LOGS_RETRIEVE,  # key
                    self.HANDLER_JOB_LOGS_RETRIEVE,  # ctx_type
                    itask.platform['name'],
                    self._get_remote_conf(itask, "retrieve job logs max size"),
                ),
                retry_delays
            )
        )

    def _setup_event_mail(self, itask, event):
        """Set up task event notification, by email."""
        if event in self.NON_UNIQUE_EVENTS:
            key1 = (
                self.HANDLER_MAIL,
                '%s-%d' % (event, itask.non_unique_events[event] or 1)
            )
        else:
            key1 = (self.HANDLER_MAIL, event)
        id_key = (key1, str(itask.point), itask.tdef.name, itask.submit_num)
        if (id_key in self._event_timers or
                event not in self._get_events_conf(itask, "mail events", [])):
            return

        self.add_event_timer(
            id_key,
            TaskActionTimer(
                TaskEventMailContext(
                    self.HANDLER_MAIL,  # key
                    self.HANDLER_MAIL,  # ctx_type
                    self._get_events_conf(  # mail_from
                        itask,
                        "from",
                        "notifications@" + get_host(),
                    ),
                    self._get_events_conf(itask, "to", get_user())  # mail_to
                )
            )
        )

    def _setup_custom_event_handlers(self, itask, event, message):
        """Set up custom task event handlers."""
        handlers = self._get_events_conf(itask, f'{event} handler')
        if (handlers is None and
                event in self._get_events_conf(itask, 'handler events', [])):
            handlers = self._get_events_conf(itask, 'handlers')
        if handlers is None:
            return
        retry_delays = self._get_events_conf(
            itask,
            'handler retry delays'
        )
        if not retry_delays:
            retry_delays = [0]
        # There can be multiple custom event handlers
        for i, handler in enumerate(handlers):
            if event in self.NON_UNIQUE_EVENTS:
                key1 = (
                    f'{self.HANDLER_CUSTOM}-{i:02d}',
                    f'{event}-{itask.non_unique_events[event] or 1:d}'
                )
            else:
                key1 = (f'{self.HANDLER_CUSTOM}-{i:02d}', event)
            id_key = (
                key1, str(itask.point), itask.tdef.name, itask.submit_num)
            if id_key in self._event_timers:
                continue
            # Note: user@host may not always be set for a submit number, e.g.
            # on late event or if host select command fails. Use null string to
            # prevent issues in this case.
            platform_n = itask.summary['platforms_used'].get(
                itask.submit_num, ''
            )
            # Custom event handler can be a command template string
            # or a command that takes 4 arguments (classic interface)
            # Note quote() fails on None, need str(None).
            try:
                # fmt: off
                handler_data = {
                    EventData.JobID.value:
                        quote(str(itask.summary['submit_method_id'])),
                    EventData.JobRunnerName.value:
                        quote(str(itask.summary['job_runner_name'])),
                    EventData.CyclePoint.value:
                        quote(str(itask.point)),
                    EventData.Event.value:
                        quote(event),
                    EventData.FinishTime.value:
                        quote(str(itask.summary['finished_time_string'])),
                    EventData.ID.value:
                        quote(itask.identity),
                    EventData.Message.value:
                        quote(message),
                    EventData.TaskName.value:
                        quote(itask.tdef.name),
                    EventData.PlatformName.value:
                        quote(platform_n),
                    EventData.StartTime.value:
                        quote(str(itask.summary['started_time_string'])),
                    EventData.SubmitNum.value:
                        itask.submit_num,
                    EventData.SubmitTime.value:
                        quote(str(itask.summary['submitted_time_string'])),
                    EventData.Workflow.value:
                        quote(self.workflow),
                    EventData.WorkflowUUID.value:
                        quote(str(self.uuid_str)),
                    EventData.TryNum.value:
                        itask.get_try_num(),
                    # BACK COMPAT: JobID_old, JobRunnerName_old
                    # url:
                    #     https://github.com/cylc/cylc-flow/pull/3992
                    # from:
                    #     Cylc < 8
                    # remove at:
                    #     Cylc9 - pending announcement of deprecation
                    # next 2 (JobID_old, JobRunnerName_old) are deprecated
                    EventData.JobID_old.value:
                        quote(str(itask.summary['submit_method_id'])),
                    EventData.JobRunnerName_old.value:
                        quote(str(itask.summary['job_runner_name'])),
                    # task and workflow metadata
                    **get_event_handler_data(
                        itask.tdef.rtconfig, self.workflow_cfg)
                }
                # fmt: on
                cmd = handler % (handler_data)
            except KeyError as exc:
                LOG.error(
                    f"{itask.point}/{itask.tdef.name}/{itask.submit_num:02d} "
                    f"{key1} bad template: {exc}")
                continue

            if cmd == handler:
                # Nothing substituted, assume classic interface
                cmd = (f"{handler} '{event}' '{self.workflow}' "
                       f"'{itask.identity}' '{message}'")
            LOG.debug(f"[{itask}] -Queueing {event} handler: {cmd}")
            self.add_event_timer(
                id_key,
                TaskActionTimer(
                    CustomTaskEventHandlerContext(
                        key1,
                        self.HANDLER_CUSTOM,
                        cmd,
                    ),
                    retry_delays
                )
            )

    def _reset_job_timers(self, itask):
        """Set up poll timer and timeout for task."""
        if not itask.state(*TASK_STATUSES_ACTIVE):
            # Reset, task not active
            itask.timeout = None
            itask.poll_timer = None
            return
        ctx = (itask.submit_num, itask.state.status)
        if itask.poll_timer and itask.poll_timer.ctx == ctx:
            return
        # Set poll timer
        # Set timeout
        timeref = None  # reference time, submitted or started time
        timeout = None  # timeout in setting
        if itask.state(TASK_STATUS_RUNNING):
            timeref = itask.summary['started_time']
            timeout_key = 'execution timeout'
            timeout = self._get_events_conf(itask, timeout_key)
            delays = list(self._get_workflow_platforms_conf(
                itask, 'execution polling intervals',
                default=[900]))  # default 15 minute intervals
            if itask.summary[self.KEY_EXECUTE_TIME_LIMIT]:
                time_limit = itask.summary[self.KEY_EXECUTE_TIME_LIMIT]
                time_limit_delays = itask.platform.get(
                    'execution time limit polling intervals')
                if not time_limit_delays:
                    time_limit_delays = [60, 120, 420]
                timeout = time_limit + sum(time_limit_delays)
                # Remove excessive polling before time limit
                while sum(delays) > time_limit:
                    del delays[-1]
                # But fill up the gap before time limit
                if delays:
                    size = int((time_limit - sum(delays)) / delays[-1])
                    delays.extend([delays[-1]] * size)
                time_limit_delays[0] += time_limit - sum(delays)
                delays += time_limit_delays
        else:  # if itask.state.status == TASK_STATUS_SUBMITTED:
            timeref = itask.summary['submitted_time']
            timeout_key = 'submission timeout'
            timeout = self._get_events_conf(itask, timeout_key)
            delays = list(self._get_workflow_platforms_conf(
                itask, 'submission polling intervals',
                default=[900]))
        try:
            itask.timeout = timeref + float(timeout)
            timeout_str = intvl_as_str(timeout)
        except (TypeError, ValueError):
            itask.timeout = None
            timeout_str = None
        itask.poll_timer = TaskActionTimer(ctx=ctx, delays=delays)
        # Log timeout and polling schedule
        message = 'health check settings: %s=%s' % (timeout_key, timeout_str)
        # Attempt to group identical consecutive delays as N*DELAY,...
        if itask.poll_timer.delays:
            items = []  # [(number of item - 1, item), ...]
            for delay in itask.poll_timer.delays:
                if items and items[-1][1] == delay:
                    items[-1][0] += 1
                else:
                    items.append([0, delay])
            message += ', polling intervals='
            for num, item in items:
                if num:
                    message += '%d*' % (num + 1)
                message += '%s,' % intvl_as_str(item)
            message += '...'
        LOG.info('[%s] -%s', itask, message)
        # Set next poll time
        self.check_poll_time(itask)

    def add_event_timer(self, id_key, event_timer):
        """Add a new event timer.

        Args:
            id_key (str)
            timer (TaskActionTimer)

        """
        self._event_timers[id_key] = event_timer
        self.event_timers_updated = True

    def remove_event_timer(self, id_key):
        """Remove an event timer.

        Args:
            id_key (str)

        """
        del self._event_timers[id_key]
        self.event_timers_updated = True

    def unset_waiting_event_timer(self, id_key):
        """Invoke unset_waiting on an event timer.

        Args:
            key (str)

        """
        self._event_timers[id_key].unset_waiting()
        self.event_timers_updated = True<|MERGE_RESOLUTION|>--- conflicted
+++ resolved
@@ -731,11 +731,7 @@
         # Remote source
         cmd.append("%s:%s/" % (
             get_host_from_platform(platform),
-<<<<<<< HEAD
-            get_remote_workflow_run_job_dir(platform, schd_ctx.workflow)))
-=======
-            get_remote_suite_run_job_dir(schd_ctx.suite)))
->>>>>>> 6d5a95ea
+            get_remote_workflow_run_job_dir(schd_ctx.workflow)))
         # Local target
         cmd.append(get_workflow_run_job_dir(schd_ctx.workflow) + "/")
         self.proc_pool.put_command(
