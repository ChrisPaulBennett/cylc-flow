--- conflicted
+++ resolved
@@ -39,26 +39,7 @@
     ))
 
 
-<<<<<<< HEAD
-def get_remote_workflow_run_dir(platform, workflow, *args):
-    """Return remote workflow run directory, join any extra args."""
-    return os.path.join(
-        platform['run directory'], workflow, *args)
-
-
-def get_remote_workflow_run_job_dir(platform, workflow, *args):
-    """Return remote workflow run directory, join any extra args."""
-    return get_remote_workflow_run_dir(
-        platform, workflow, 'log', 'job', *args)
-
-
-def get_remote_workflow_work_dir(platform, workflow, *args):
-    """Return remote workflow work directory root, join any extra args."""
-    return os.path.join(
-        platform['work directory'], workflow, *args
-    )
-=======
-def get_remote_suite_run_dir(
+def get_remote_workflow_run_dir(
     flow_name: Union[Path, str], *args: Union[Path, str]
 ) -> str:
     """Return remote workflow run directory, joining any extra args,
@@ -66,13 +47,12 @@
     return os.path.join(_CYLC_RUN_DIR, flow_name, *args)
 
 
-def get_remote_suite_run_job_dir(
+def get_remote_workflow_run_job_dir(
     flow_name: Union[Path, str], *args: Union[Path, str]
 ) -> str:
     """Return remote workflow job log directory, joining any extra args,
     NOT expanding vars or user."""
-    return get_remote_suite_run_dir(flow_name, 'log', 'job', *args)
->>>>>>> 6d5a95ea
+    return get_remote_workflow_run_dir(flow_name, 'log', 'job', *args)
 
 
 def get_workflow_run_dir(
@@ -118,29 +98,14 @@
     return get_workflow_run_dir(workflow, 'log', 'db')
 
 
-<<<<<<< HEAD
 def get_workflow_run_share_dir(workflow, *args):
     """Return local workflow work/share directory, join any extra args."""
-    return expand_path(os.path.join(
-        platform_from_name()['work directory'], workflow, 'share', *args
-    ))
+    return get_workflow_run_dir(workflow, 'share', *args)
 
 
 def get_workflow_run_work_dir(workflow, *args):
     """Return local workflow work/work directory, join any extra args."""
-    return expand_path(os.path.join(
-        platform_from_name()['work directory'], workflow, 'work', *args
-    ))
-=======
-def get_suite_run_share_dir(suite, *args):
-    """Return local suite work/share directory, join any extra args."""
-    return get_workflow_run_dir(suite, 'share', *args)
-
-
-def get_suite_run_work_dir(suite, *args):
-    """Return local suite work/work directory, join any extra args."""
-    return get_workflow_run_dir(suite, 'work', *args)
->>>>>>> 6d5a95ea
+    return get_workflow_run_dir(workflow, 'work', *args)
 
 
 def get_workflow_test_log_name(workflow):
@@ -148,15 +113,8 @@
     return get_workflow_run_dir(workflow, 'log', 'workflow', 'reftest.log')
 
 
-<<<<<<< HEAD
 def make_workflow_run_tree(workflow):
     """Create all top-level cylc-run output dirs on the workflow host."""
-    dir_ = get_workflow_run_dir(workflow)
-    # Create
-=======
-def make_suite_run_tree(suite):
-    """Create all top-level cylc-run output dirs on the suite host."""
->>>>>>> 6d5a95ea
     for dir_ in (
         get_workflow_run_dir(workflow),
         get_workflow_run_log_dir(workflow),
