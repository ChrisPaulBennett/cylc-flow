#!/usr/bin/env python3
# THIS FILE IS PART OF THE CYLC WORKFLOW ENGINE.
# Copyright (C) NIWA & British Crown (Met Office) & Contributors.
#
# This program is free software: you can redistribute it and/or modify
# it under the terms of the GNU General Public License as published by
# the Free Software Foundation, either version 3 of the License, or
# (at your option) any later version.
#
# This program is distributed in the hope that it will be useful,
# but WITHOUT ANY WARRANTY; without even the implied warranty of
# MERCHANTABILITY or FITNESS FOR A PARTICULAR PURPOSE.  See the
# GNU General Public License for more details.
#
# You should have received a copy of the GNU General Public License
# along with this program.  If not, see <http://www.gnu.org/licenses/>.
"""Cylc configuration linter.

Checks code style, deprecated syntax and other issues.

"""
# NOTE: docstring needed for `cylc help all` output and docs
# (if editing check this still comes out as expected)

COP_DOC = """cylc lint [OPTIONS] ARGS

Check .cylc and .rc files for code style, deprecated syntax and other issues.

By default, suggestions are written to stdout.

In-place mode ("-i, --inplace") writes suggestions into the file as comments.
Commit to version control before using this, in case you want to back out.

A non-zero return code will be returned if any issues are identified.
This can be overridden by providing the "--exit-zero" flag.
"""

NOQA = """
Individual errors can be ignored using the ``# noqa`` line comment.
It is good practice to specify specific errors you wish to ignore using
``# noqa: S002 S007 U999``
"""

TOMLDOC = """
pyproject.toml configuration:
   [tool.cylc.lint]
   ignore = ['S001', 'S002']    # List of rules to ignore
   exclude = ['etc/foo.cylc']   # List of files to ignore
   rulesets = ['style', '728']  # Sets default rulesets to check
   max-line-length = 130        # Max line length for linting
"""
import functools
from pathlib import Path
import re
import sys
import shutil
try:
    # BACK COMPAT: tomli
    #   Support for Python versions before tomllib was added to the
    #   standard library.
    # FROM: Python 3.7
    # TO: Python: 3.10
    from tomli import (
        loads as toml_loads,
        TOMLDecodeError,
    )
except ImportError:
    from tomllib import (  # type: ignore[no-redef]
        loads as toml_loads,
        TOMLDecodeError,
    )
from typing import (
    TYPE_CHECKING, Any, Callable, Dict, Iterator, List, Optional, Union
)

from ansimarkup import parse as cparse

from cylc.flow import LOG
from cylc.flow.exceptions import CylcError
import cylc.flow.flags
from cylc.flow.loggingutil import set_timestamps
from cylc.flow.option_parsers import (
    CylcOptionParser as COP,
    WORKFLOW_ID_OR_PATH_ARG_DOC
)
from cylc.flow.cfgspec.workflow import upg, SPEC
from cylc.flow.id_cli import parse_id
from cylc.flow.parsec.config import ParsecConfig
from cylc.flow.scripts.cylc import DEAD_ENDS
from cylc.flow.terminal import cli_function

if TYPE_CHECKING:
    # BACK COMPAT: typing_extensions.Literal
    # FROM: Python 3.7
    # TO: Python 3.8
    from typing_extensions import Literal
    from optparse import Values

LINT_TABLE = ['tool', 'cylc', 'lint']
LINT_SECTION = '.'.join(LINT_TABLE)

# BACK COMPAT: DEPR_LINT_SECTION
# url:
#     https://github.com/cylc/cylc-flow/issues/5811
# from:
#    8.1.0
# to:
#    8.3.0
# remove at:
#    8.4.0 ?
DEPR_LINT_SECTION = 'cylc-lint'

IGNORE = 'ignore'
EXCLUDE = 'exclude'
RULESETS = 'rulesets'
MAX_LINE_LENGTH = 'max-line-length'

DEPRECATED_ENV_VARS = {
    'CYLC_SUITE_HOST': 'CYLC_WORKFLOW_HOST',
    'CYLC_SUITE_OWNER': 'CYLC_WORKFLOW_OWNER',
    'CYLC_SUITE_SHARE_DIR': 'CYLC_WORKFLOW_SHARE_DIR',
    'CYLC_SUITE_SHARE_PATH': 'CYLC_WORKFLOW_SHARE_PATH',
    'CYLC_SUITE_NAME': 'CYLC_WORKFLOW_ID',
    'CYLC_SUITE_LOG_DIR': 'CYLC_WORKFLOW_LOG_DIR',
    'CYLC_SUITE_INITIAL_CYCLE_POINT': 'CYLC_WORKFLOW_INITIAL_CYCLE_POINT',
    'CYLC_SUITE_INITIAL_CYCLE_TIME': 'CYLC_WORKFLOW_INITIAL_CYCLE_TIME',
    'CYLC_SUITE_FINAL_CYCLE_POINT': 'CYLC_WORKFLOW_FINAL_CYCLE_POINT',
    'CYLC_SUITE_FINAL_CYCLE_TIME': 'CYLC_WORKFLOW_FINAL_CYCLE_TIME',
    'CYLC_SUITE_WORK_DIR': 'CYLC_WORKFLOW_WORK_DIR',
    'CYLC_SUITE_UUID': 'CYLC_WORKFLOW_UUID',
    'CYLC_SUITE_RUN_DIR': 'CYLC_WORKFLOW_RUN_DIR',
}

OBSOLETE_ENV_VARS = {
    'CYLC_SUITE_DEF_PATH',
    'CYLC_SUITE_DEF_PATH_ON_SUITE_HOST'
}


DEPRECATED_STRING_TEMPLATES = {
    'suite': 'workflow',
    'suite_uuid': 'uuid',
    'batch_sys_name': 'job_runner_name',
    'batch_sys_job_id': 'job_id',
    'user@host': 'platform_name',
    'task_url': '``URL`` (if set in :cylc:conf:`[meta]URL`)',
    'workflow_url': (
        '``workflow_URL`` (if set in '
        ':cylc:conf:`[runtime][<namespace>][meta]URL`)'),
}


LIST_ITEM = '    * '


deprecated_string_templates = {
    key: (
        re.compile(r'%\(' + key + r'\)s'),
        value
    )
    for key, value in DEPRECATED_STRING_TEMPLATES.items()
}


def check_jinja2_no_shebang(
    line: str,
    file: Path,
    function: Callable,
    jinja_shebang: bool = False,
    **kwargs
):
    """Check ONLY top level workflow files for jinja without shebangs.

    Examples:
        >>> func = re.compile(r'{{').findall

        >>> check_jinja2_no_shebang(
        ... '{{FOO}}',
        ... function=func, jinja_shebang=True, file=Path('foo.cylc'))
        False

        >>> check_jinja2_no_shebang(
        ... '{{FOO}}',
        ... function=func, jinja_shebang=False, file=Path('suite.rc'))
        ['{{']
    """
    if (
        jinja_shebang
        or file.name not in {'flow.cylc', 'suite.rc'}
    ):
        return False
    return function(line)


def check_if_jinja2(
    line: str,
    jinja_shebang: bool,
    function: Callable,
    **kwargs
):
    """Run function if Jinja2 switched on.

    Examples:
        >>> func = re.compile('foo').findall

        >>> check_if_jinja2('barfoo', jinja_shebang=False, function=func)
        False

        >>> check_if_jinja2('foofoo', jinja_shebang=True, function=func)
        ['foo', 'foo']

    """
    if jinja_shebang:
        return function(line)
    return False


def check_dead_ends(line: str) -> bool:
    """Check for dead end cylc scripts as defined in cylc.flow.scripts.cylc

    Examples:
        # Context:
        # [runtime]
        #   [[task]]
        #     script = \"\"\"

        >>> check_dead_ends('        cylc check-software')
        True

        >>> check_dead_ends('        cylc log')
        False
    """
    return any(
        f'cylc {dead_end}' in line for dead_end in DEAD_ENDS
    )


def check_for_suicide_triggers(
    line: str,
    file: Path,
    function: Callable,
    **kwargs
):
    """Check for suicide triggers, if file is a .cylc file.

    Examples:
        >>> func = lambda line: line

        # Suicide trigger in a *.cylc file:
        >>> check_for_suicide_triggers(
        ... 'x:fail => !y', function=func, file=Path('foo.cylc'))
        'x:fail => !y'

        # Suicide trigger in a suite.rc file:
        >>> check_for_suicide_triggers(
        ... 'x:fail => !y', function=func, file=Path('suite.rc'))
        False
    """
    if file.name.endswith('.cylc'):
        return function(line)
    return False


def check_for_deprecated_environment_variables(
    line: str
) -> Union[bool, dict]:
    """Warn that environment variables with SUITE in are deprecated"""
    vars_found = [
        f'{k}: {v}' for k, v in DEPRECATED_ENV_VARS.items()
        if k in line
    ]

    if len(vars_found) == 1:
        return {'vars': vars_found}
    elif vars_found:
        return {'vars': '\n * ' + '\n * '.join(vars_found)}
    return False


def check_for_obsolete_environment_variables(line: str) -> List[str]:
    """Warn that environment variables are obsolete.

    Examples:

        >>> this = check_for_obsolete_environment_variables
        >>> this('CYLC_SUITE_DEF_PATH')
        ['CYLC_SUITE_DEF_PATH']
    """
    return [i for i in OBSOLETE_ENV_VARS if i in line]


def check_for_deprecated_task_event_template_vars(
    line: str
) -> Optional[Dict[str, str]]:
    """Look for string variables which are no longer supported

    Examples:
        >>> this = check_for_deprecated_task_event_template_vars

        >>> this('hello = "My name is %(suite)s"')
        {'list': '    * %(suite)s ⇒ %(workflow)s'}

        >>> expect = {'list': (
        ...     '    * %(suite)s ⇒ %(workflow)s    * %(task_url)s'
        ... ' - get ``URL`` (if set in :cylc:conf:`[meta]URL`)')}
        >>> this('hello = "My name is %(suite)s, %(task_url)s"') == expect
        True
    """
    result = []
    for key, (regex, replacement) in deprecated_string_templates.items():
        search_outcome = regex.findall(line)
        if search_outcome and ' ' in replacement:
            result.append(f'%({key})s - get {replacement}')
        elif search_outcome:
            result.append(f'%({key})s ⇒ %({replacement})s')

    if result:
        return {'list': LIST_ITEM + LIST_ITEM.join(result)}
    return None


INDENTATION = re.compile(r'^(\s*)(.*)')


def check_indentation(line: str) -> bool:
    """The key value pair is not indented 4*X spaces

    n.b. We test for trailing whitespace and incorrect section indenting
    elsewhere

    Examples:

        >>> check_indentation('')
        False
        >>> check_indentation('   ')
        False
        >>> check_indentation('   [')
        False
        >>> check_indentation('baz')
        False
        >>> check_indentation('    qux')
        False
        >>> check_indentation('   foo')
        True
        >>> check_indentation('     bar')
        True
    """
    match = INDENTATION.findall(line)[0]
    if not match[0] or not match[1] or match[1].startswith('['):
        return False
    return bool(len(match[0]) % 4 != 0)


<<<<<<< HEAD
INHERIT_REGEX = re.compile(r'\s*inherit\s*=\s*(.*)')
FAM_NAME_IGNORE_REGEX = re.compile(
    # Stuff we want to ignore when checking for lowercase in family names
    r'''
        # comments
        (?<!{)\#.*
        # or Cylc parameters
        | <[^>]+>
        # or Jinja2
        | {{.*?}} | {%.*?%} | {\#.*?\#}
        # or EmPy
        | (@[\[{\(]).*([\]\}\)])
    ''',
    re.X
)
LOWERCASE_REGEX = re.compile(r'[a-z]')


def check_lowercase_family_names(line: str) -> bool:
    """Check for lowercase in family names."""
    match = INHERIT_REGEX.match(line)
    if not match:
        return False
    # Replace stuff we want to ignore with a neutral char (tilde will do):
    content = FAM_NAME_IGNORE_REGEX.sub('~', match.group(1))
    return any(
        LOWERCASE_REGEX.search(i)
        for i in content.split(',')
        if i.strip(' \'"') not in {'None', 'none', 'root'}
    )
=======
CHECK_FOR_OLD_VARS = re.compile(
    r'CYLC_VERSION\s*=\s*\{\{\s*CYLC_VERSION\s*\}\}'
    r'|ROSE_VERSION\s*=\s*\{\{\s*ROSE_VERSION\s*\}\}'
    r'|FCM_VERSION\s*=\s*\{\{\s*FCM_VERSION\s*\}\}'
)


def list_wrapper(line: str, check: Callable) -> Optional[Dict[str, str]]:
    """Take a line and a check function and return a Dict if there is a
    result, None otherwise.

    Returns

        Dict, in for {'vars': Error string}
    """
    result = check(line)
    if result:
        return {'vars': '\n    * '.join(result)}
    return None
>>>>>>> 44f184f7


FUNCTION = 'function'

STYLE_GUIDE = (
    'https://cylc.github.io/cylc-doc/stable/html/workflow-design-guide/'
    'style-guide.html#'
)
SECTION2 = r'\[\[\s*{}\s*\]\]'
SECTION3 = r'\[\[\[\s*{}\s*\]\]\]'
FILEGLOBS = ['*.rc', '*.cylc']
JINJA2_SHEBANG = '#!jinja2'
DEPENDENCY_SECTION_MSG = {
    'text': (
        '"[scheduling][dependencies][<recurrence>]graph =" -> '
        '"[scheduling][graph]<recurrence> ="'
    ),
    'rst': (
        '``[scheduling][dependencies][<recurrence>]graph =`` -> '
        '``[scheduling][graph]<recurrence> =``'
    )
}
JOBANDREMOTE_SECTION_MSG = {
    'text': (
        'settings in "[runtime][<namespace>][{}]" have been moved to '
        '"[runtime][<namespace>]" and "global.cylc[platforms]'
        '[<platforms name>]"'
    ),
    'rst': (
        'settings in ``[runtime][<namespace>][{}]`` have been moved to '
        '``[runtime][<namespace>]`` and ``global.cylc[platforms]'
        '[<platforms name>]``'
    )
}
JINJA2_FOUND_WITHOUT_SHEBANG = 'jinja2 found: no shebang (#!jinja2)'
CHECKS_DESC = {
    'U': '7 to 8 upgrades',
    'A': 'Auto Generated 7 to 8 upgrades',
    'S': 'Style'
}
LINE_LEN_NO = 'S012'
# Checks Dictionary fields:
# TODO: Consider making the checks an object.
# Key: A unique reference number.
# - short: A short description of the issue.
# - url: A link to a fuller description.
# - function: A function to use to run the check.
# - kwargs: We want to pass a set of common kwargs to the check function.
# - evaluate commented lines: Run this check on commented lines.
# - rst: An rst description, for use in the Cylc docs.
STYLE_CHECKS = {
    "S001": {
        'short': 'Use multiple spaces, not tabs',
        'url': STYLE_GUIDE + 'tab-characters',
        FUNCTION: re.compile(r'^\t').findall
    },
    "S002": {
        'short': 'Item not indented.',
        # Non-indented items should be sections:
        'url': STYLE_GUIDE + 'indentation',
        FUNCTION: re.compile(r'^[^%\{\[|\s]').findall
    },
    "S003": {
        'short': 'Top level sections should not be indented.',
        'url': STYLE_GUIDE + 'indentation',
        FUNCTION: re.compile(r'^\s+\[[^\[.]*\]').findall
    },
    "S004": {
        'short': (
            'Second level sections should be indented exactly '
            '4 spaces.'
        ),
        'url': STYLE_GUIDE + 'indentation',
        FUNCTION: re.compile(r'^(|\s|\s{2,3}|\s{5,})\[\[[^\[.]*\]\]').findall
    },
    "S005": {
        'short': (
            'Third level sections should be indented exactly '
            '8 spaces.'
        ),
        'url': STYLE_GUIDE + 'indentation',
        FUNCTION: re.compile(r'^(|\s{1,7}|\s{9,})\[\[\[[^\[.]*\]\]\]').findall
    },
    "S006": {
        'short': 'trailing whitespace.',
        'url': STYLE_GUIDE + 'trailing-whitespace',
        FUNCTION: re.compile(r'[ \t]$').findall
    },
    "S007": {
        'short': 'Family name contains lowercase characters.',
        'url': STYLE_GUIDE + 'task-naming-conventions',
        FUNCTION: check_lowercase_family_names,
    },
    "S008": {
        'short': JINJA2_FOUND_WITHOUT_SHEBANG,
        'url': '',
        'kwargs': True,
        FUNCTION: functools.partial(
            check_jinja2_no_shebang,
            function=re.compile(r'{[{%]').findall
        )
    },
    "S009": {
        'short': 'Host Selection Script may be redundant with platform',
        'url': (
            'https://cylc.github.io/cylc-doc/stable/html/7-to-8/'
            'major-changes/platforms.html'
        ),
        FUNCTION: re.compile(r'platform\s*=\s*\$\(.*?\)').findall,
    },
    "S010": {
        'short': 'Using backticks to invoke subshell is deprecated',
        'url': 'https://github.com/cylc/cylc-flow/issues/3825',
        FUNCTION: re.compile(r'platform\s*=\s*(`.*?`)').findall,
    },
    "S011": {
        'short': 'Cylc will process commented Jinja2!',
        'url': '',
        'kwargs': True,
        'evaluate commented lines': True,
        FUNCTION: functools.partial(
            check_if_jinja2,
            function=re.compile(r'(?<!{)#[^$].*?{[{%]').findall
        )
    },
    'S012': {
        'short': 'This number is reserved for line length checks',
    },
    'S013': {
        'short': 'Items should be indented in 4 space blocks.',
        FUNCTION: check_indentation
    }
}
# Subset of deprecations which are tricky (impossible?) to scrape from the
# upgrader.
MANUAL_DEPRECATIONS = {
    "U001": {
        'short': (
            DEPENDENCY_SECTION_MSG['text'] + ' (``[dependencies]`` detected)'
        ),
        'url': '',
        'rst': (
            DEPENDENCY_SECTION_MSG['rst'] + ' (``[dependencies]`` detected)'
        ),
        FUNCTION: re.compile(SECTION2.format('dependencies')).findall,
    },
    "U002": {
        'short': DEPENDENCY_SECTION_MSG['text'] + ' (``graph =`` detected)',
        'url': '',
        'rst': DEPENDENCY_SECTION_MSG['rst'] + ' (``graph =`` detected)',
        FUNCTION: re.compile(r'graph\s*=\s*').findall,
    },
    "U003": {
        'short': JOBANDREMOTE_SECTION_MSG['text'].format('remote'),
        'url': '',
        'rst': JOBANDREMOTE_SECTION_MSG['rst'].format('remote'),
        FUNCTION: re.compile(SECTION3.format('remote')).findall
    },
    "U004": {
        'short': JOBANDREMOTE_SECTION_MSG['text'].format('job'),
        'url': '',
        'rst': JOBANDREMOTE_SECTION_MSG['rst'].format('job'),
        FUNCTION: re.compile(SECTION3.format('job')).findall,
    },
    "U005": {
        'short': (
            'flow.cylc[runtime][<namespace>][job]batch system -> '
            'global.cylc[platforms][<platform name>]job runner'
        ),
        'url': '',
        'rst': (
            '``flow.cylc[runtime][<namespace>][job]batch system`` -> '
            '``global.cylc[platforms][<platform name>]job runner``'
        ),
        FUNCTION: re.compile(r'batch system\s*=\s*').findall,
    },
    "U006": {
        'short': 'Using backticks to invoke subshell will fail at Cylc 8.',
        'url': 'https://github.com/cylc/cylc-flow/issues/3825',
        FUNCTION: re.compile(r'host\s*=\s*(`.*?`)').findall,
    },
    'U007': {
        'short': (
            'Use built in platform selection instead of rose host-select.'),
        'url': (
            'https://cylc.github.io/cylc-doc/stable/html/7-to-8/'
            'major-changes/platforms.html'),
        FUNCTION: re.compile(r'platform\s*=\s*\$\(\s*rose host-select').findall
    },
    'U008': {
        'short': 'Suicide triggers are not required at Cylc 8.',
        'url': (
            'https://cylc.github.io/cylc-doc/stable/html/7-to-8'
            '/major-changes/suicide-triggers.html'),
        'kwargs': True,
        FUNCTION: functools.partial(
            check_for_suicide_triggers,
            function=re.compile(r'=>\s*\!.*').findall
        ),
    },
    'U009': {
        'short': 'This line contains an obsolete Cylc CLI command.',
        'url': '',
        FUNCTION: check_dead_ends
    },
    'U010': {
        'short': 'rose suite-hook is deprecated at Rose 2,',
        'url': '',
        FUNCTION: lambda line: 'rose suite-hook' in line,
    },
    'U011': {
        'short': 'Leading zeros are no longer valid for Jinja2 integers.',
        'url': (
            'https://cylc.github.io/cylc-doc/stable/html/7-to-8/major-changes'
            '/python-2-3.html#jinja2-integers-with-leading-zeros'),
        'kwargs': True,
        FUNCTION: functools.partial(
            check_if_jinja2,
            function=re.compile(r'\{%\s*set\s*.+?\s*=\s*0\d+\s*%\}').findall
        )
    },
    'U012': {
        'short': (
            'Deprecated environment variables: {vars}'),
        'rst': (
            'The following environment variables are deprecated:\n\n'
            '.. list-table::'
            '\n   :header-rows: 1'
            '\n\n   * - Deprecated Variable'
            '\n     - New Variable'
        ) + ''.join(
            [
                f'\n   * - ``{old}``\n     - ``{new}``'
                for old, new in DEPRECATED_ENV_VARS.items()
            ]
        ),
        'url': (
            'https://cylc.github.io/cylc-doc/stable/html/reference/'
            'job-script-vars/index.html'
        ),
        FUNCTION: check_for_deprecated_environment_variables,
    },
    'U013': {
        'short': (
            'Obsolete environment variables: {vars}'),
        'rst': (
            'The following environment variables are obsolete:\n\n'
            + ''.join([f'\n * ``{old}``' for old in OBSOLETE_ENV_VARS])
        ),
        'url': (
            'https://cylc.github.io/cylc-doc/stable/html/reference/'
            'job-script-vars/index.html'
        ),
        FUNCTION: check_for_obsolete_environment_variables,
    },
    'U014': {
        'short': 'Use "isodatetime [ref]" instead of "rose date [-c]"',
        'rst': (
            'For datetime operations in task scripts:\n\n'
            ' * Use ``isodatetime`` instead of ``rose date``\n'
            ' * Use ``isodatetime ref`` instead of ``rose date -c`` for '
            'the current cycle point\n'
        ),
        'url': (
            'https://cylc.github.io/cylc-doc/stable/html/7-to-8/'
            'cheat-sheet.html#datetime-operations'
        ),
        FUNCTION: re.compile(r'rose +date').findall,
    },
    'U015': {
        'short': (
            'Deprecated template variables.'),
        'rst': (
            'The following template variables, mostly used in event handlers,'
            'are deprecated, and should be replaced:'
            + ''.join([
                f'\n * ``{old}`` ⇒ {new}'
                for old, new in DEPRECATED_STRING_TEMPLATES.items()
            ])
        ),
        'url': (
            'https://cylc.github.io/cylc-doc/stable/html/user-guide/'
            'writing-workflows/runtime.html#task-event-template-variables'
        ),
        FUNCTION: check_for_deprecated_task_event_template_vars,
    },
    'U016': {
        'short': 'Deprecated template vars: {vars}',
        'rst': (
            'It is no longer necessary to configure the environment variables '
            '``CYLC_VERSION``, ``ROSE_VERSION`` or ``FCM_VERSION``.'
        ),
        'url': (
            'https://cylc.github.io/cylc-doc/stable/html/plugins/'
            'cylc-rose.html#special-variables'
        ),
        FUNCTION: functools.partial(
            list_wrapper, check=CHECK_FOR_OLD_VARS.findall),
    },
}
ALL_RULESETS = ['728', 'style', 'all']
EXTRA_TOML_VALIDATION = {
    IGNORE: {
        lambda x: re.match(r'[A-Z]\d\d\d', x):
            '{item} not valid: Ignore codes should be in the form X001',
        lambda x: x in parse_checks(['728', 'style']):
            '{item} is a not a known linter code.'
    },
    RULESETS: {
        lambda item: item in ALL_RULESETS:
            '{item} not valid: Rulesets can be '
            '\'728\', \'style\' or \'all\'.'
    },
    MAX_LINE_LENGTH: {
        lambda x: isinstance(x, int):
            'max-line-length must be an integer.'
    },
    # consider checking that item is file?
    EXCLUDE: {}
}


def parse_ruleset_option(ruleset: str) -> List[str]:
    if ruleset in {'all', ''}:
        return ['728', 'style']
    return [ruleset]


def get_url(check_meta: Dict) -> str:
    """Get URL from check data.

    If the URL doesn't start with http then prepend with address
    of the 7-to-8 upgrade guide.

    Examples:
        >>> get_url({'no': 'url key'})
        ''
        >>> get_url({'url': ''})
        ''
        >>> get_url({'url': 'https://www.h2g2.com/'})
        'https://www.h2g2.com/'
        >>> get_url({'url': 'cheat-sheet.html'})
        'https://cylc.github.io/cylc-doc/stable/html/7-to-8/cheat-sheet.html'
    """
    url = check_meta.get('url', '')
    if url and not url.startswith('http'):
        url = (
            "https://cylc.github.io/cylc-doc/stable/html/7-to-8/"
            + check_meta['url']
        )
    return url


def validate_toml_items(tomldata):
    """Check that all tomldata items are lists of strings

    Explicitly checks and raises if tomldata not:
        - str in EXTRA_TOML_VALIDATION.keys()
        - item is not a list of strings.

    Plus additional validation for each set of values.
    """
    for key, items in tomldata.items():
        # Key should only be one of the allowed keys:
        if key not in EXTRA_TOML_VALIDATION.keys():
            raise CylcError(
                f'Only {[*EXTRA_TOML_VALIDATION.keys()]} '
                f'allowed as toml sections but you used "{key}"'
            )
        if key != MAX_LINE_LENGTH:
            # Item should be a list...
            if not isinstance(items, list):
                raise CylcError(
                    f'{key} should be a list, but was: {items}')
            # ... of strings
            for item in items:
                if not isinstance(item, str):
                    raise CylcError(
                        f'Config {item} should be a string but '
                        f'is {str(type(item))}'
                    )
                for check, message in EXTRA_TOML_VALIDATION[key].items():
                    if not check(item):
                        raise CylcError(
                            message.format(item=item)
                        )
    return True


def get_pyproject_toml(dir_: Path) -> Dict[str, Any]:
    """if a pyproject.toml file is present open it and return settings.
    """
    tomlfile = dir_ / 'pyproject.toml'
    tomldata: Dict[str, Union[List[str], int, None]] = {
        RULESETS: [],
        IGNORE: [],
        EXCLUDE: [],
        MAX_LINE_LENGTH: None,
    }
    if tomlfile.is_file():
        try:
            loadeddata = toml_loads(tomlfile.read_text())
        except TOMLDecodeError as exc:
            raise CylcError(f'pyproject.toml did not load: {exc}')

        _tool, _cylc, _lint = LINT_TABLE
        try:
            data = loadeddata[_tool][_cylc][_lint]
        except KeyError:
            if DEPR_LINT_SECTION in loadeddata:
                LOG.warning(
                    f"The [{DEPR_LINT_SECTION}] section in pyproject.toml is "
                    f"deprecated. Use [{LINT_SECTION}] instead."
                )
            data = loadeddata.get(DEPR_LINT_SECTION, {})
        tomldata.update(data)
        validate_toml_items(tomldata)

    return tomldata


def merge_cli_with_tomldata(target: Path, options: 'Values') -> Dict[str, Any]:
    """Get a list of checks based on the checking options

    Args:
        target: Location being linted, in which we might find a
            pyproject.toml file.
        options: Cli Options

    This has not been merged with merged with the logic in
    _merge_cli_with_tomldata to keep the testing of file-system touching
    and pure logic separate.
    """
    ruleset_default = (options.ruleset == '')
    options.ruleset = parse_ruleset_option(options.ruleset)
    tomlopts = get_pyproject_toml(target)
    return _merge_cli_with_tomldata(
        {
            EXCLUDE: [],
            IGNORE: options.ignores,
            RULESETS: options.ruleset
        },
        tomlopts,
        ruleset_default
    )


def _merge_cli_with_tomldata(
    clidata: Dict[str, Any],
    tomldata: Dict[str, Any],
    override_cli_default_rules: bool = False
) -> Dict[str, Any]:
    """Merge options set by pyproject.toml with CLI options.

    rulesets: CLI should override toml.
    ignore: CLI and toml should be combined with no duplicates.
    exclude: No CLI equivalent, return toml if any.

    Args:
        override_cli_default_rules: If user doesn't specifiy a ruleset use the
            rules from the tomlfile - i.e: if we've set 'rulesets': 'style'
            we probably don't want to get warnings about 728 upgrades by
            default, but only if we ask for it on the CLI.

    Examples:
    >>> result = _merge_cli_with_tomldata(
    ... {'rulesets': ['foo'], 'ignore': ['R101'], 'exclude': []},
    ... {'rulesets': ['bar'], 'ignore': ['R100'], 'exclude': ['*.bk']})
    >>> result['ignore']
    ['R100', 'R101']
    >>> result['rulesets']
    ['foo']
    >>> result['exclude']
    ['*.bk']
    """
    if isinstance(clidata[RULESETS][0], list):
        clidata[RULESETS] = clidata[RULESETS][0]

    output = {}

    # Combine 'ignore' sections:
    output[IGNORE] = sorted(set(clidata[IGNORE] + tomldata[IGNORE]))

    # Replace 'rulesets' from toml with those from CLI if they exist:

    if override_cli_default_rules:
        output[RULESETS] = (
            tomldata[RULESETS] if tomldata[RULESETS]
            else clidata[RULESETS]
        )
    else:
        output[RULESETS] = (
            clidata[RULESETS] if clidata[RULESETS]
            else tomldata[RULESETS]
        )

    # Return 'exclude' and 'max-line-length' for the tomldata:
    output[EXCLUDE] = tomldata[EXCLUDE]
    output[MAX_LINE_LENGTH] = tomldata.get(MAX_LINE_LENGTH, None)

    return output


def list_to_config(path_, is_section=False):
    """Prettify a config list

    Args:
        path_: list forming address in the config.
        is_section: Is this item a section?

    Examples:
        >>> list_to_config(['foo', 'bar'], False)
        '[foo]bar'

        >>> list_to_config(['foo', 'bar'], True)
        '[foo][bar]'
    """
    output = ''
    for item in path_[:-1]:
        # All but the last item must be sections:
        output += f'[{item}]'
    if is_section:
        # Last item is section:
        output += f'[{path_[-1]}]'
    else:
        # Last item not a section:
        output += path_[-1]
    return output


def get_upgrader_info():
    """Extract info about obseletions and deprecations from Parsec Objects."""
    conf = ParsecConfig(SPEC, upg)
    upgrades = conf.upgrader(conf.dense, '').upgrades
    deprecations = {}

    for upgrades_for_version in upgrades.values():
        for index, upgrade in enumerate(upgrades_for_version):
            # Set a flag indicating that a variable has been moved.
            is_dep, is_obs = False, False
            if upgrade['new'] is None:
                section_name = list_to_config(
                    upgrade["old"], upgrade["is_section"])
                short = f'{section_name} - not available at Cylc 8'
                rst = f'``{section_name}`` is not available at Cylc 8'
                is_obs = True
            elif upgrade["old"][-1] == upgrade['new'][-1]:
                # Where an item with the same name has been moved
                # a 1 line regex isn't going to work.
                continue
            else:
                old = list_to_config(
                    upgrade["old"], upgrade["is_section"])
                new = list_to_config(
                    upgrade["new"], upgrade["is_section"])
                short = f'{old} -> {new}'
                rst = f'``{old}`` is now ``{new}``'
                is_dep = True

            # Check whether upgrade is section:
            if upgrade['is_section'] is True:
                section_depth = len(upgrade['old'])
                start = r'\[' * section_depth
                end = r'\]' * section_depth
                name = upgrade["old"][-1]
                expr = fr'{start}\s*{name}\s*{end}\s*$'
            else:
                name = upgrade["old"][-1]
                expr = rf'^\s*{name}\s*=\s*.*'

            deprecations[f'A{index:03d}'] = {
                'short': short,
                'url': '',
                'rst': rst,
                FUNCTION: re.compile(expr).findall,
                'is_obs': is_obs,
                'is_dep': is_dep,
            }

    return deprecations


PURPOSE_FILTER_MAP = {
    'style': 'S',
    '728': 'UA',
}


def parse_checks(check_args, ignores=None, max_line_len=None, reference=False):
    """Prepare dictionary of checks.

    Args:
        check_arg: list of types of checks to run,
            currently expecting '728' and/or 'style'
        ignores: list of codes to ignore.
        max_line_len: Adds a specific style warning for lines longer than
            this. (If None, rule not enforced)
        reference: Function is being used to get a reference. If true
            max-line-length will have a generic message, rather than
            using any specific value.
    """
    ignores = ignores or []
    parsedchecks = {}
    purpose_filters = [
        purpose
        for arg in check_args
        for purpose in PURPOSE_FILTER_MAP[arg]
    ]

    checks = {
        'S': STYLE_CHECKS,
        'U': MANUAL_DEPRECATIONS,
        'A': get_upgrader_info(),
    }
    for purpose, ruleset in checks.items():
        if purpose in purpose_filters:
            # Run through the rest of the config items.
            for index, meta in ruleset.items():
                meta.update({'purpose': purpose})
                if f'{index}' not in ignores:
                    parsedchecks.update({index: meta})
            if 'S' in purpose and LINE_LEN_NO not in ignores:
                # Special handling for max line length:
                if not max_line_len:
                    max_line_len = 130
                regex = r"^.{" + str(max_line_len) + r"}"
                if reference:
                    msg = (
                        'line > ``<max_line_len>`` characters. Max line '
                        ' length set in pyproject.toml (default 130)'
                    )
                else:
                    msg = f'line > {max_line_len} characters.'
                parsedchecks[LINE_LEN_NO] = {
                    'short': msg,
                    'url': STYLE_GUIDE + 'line-length-and-continuation',
                    FUNCTION: re.compile(regex).findall,
                    'purpose': 'S'
                }
    return parsedchecks


def get_index_str(meta: dict, index: str) -> str:
    """Printable purpose string - mask useless numbers for auto-generated
    upgrades."""
    if meta.get('is_dep', None):
        return 'U998'
    elif meta.get('is_obs', None):
        return 'U999'
    else:
        return f'{index}'


def check_cylc_file(
    file: Path,
    file_rel: Path,
    checks: Dict[str, dict],
    counter: Dict[str, int],
    modify: bool = False,
):
    """Check A Cylc File for Cylc 7 Config"""
    with open(file, 'r') as cylc_file:
        # generator which reads and lints one line at a time
        linter = lint(
            file_rel,
            cylc_file,
            checks,
            counter,
            modify,
        )

        if modify:
            # write modifications into a ".temp" file
            modify_file_path = file.parent / f'{file.name}.temp'
            with open(modify_file_path, 'w+') as modify_file:
                for line in linter:
                    modify_file.write(line)
            # replace the original with the ".temp" file
            shutil.move(str(modify_file_path), file)
        else:
            for _line in linter:
                pass


def no_qa(line: str, index: str):
    """This line has a no-qa comment.

    Examples:
        # No comment, no exception:
        >>> no_qa('foo = bar', 'S001')
        False

        # Comment, no error codes, no checking:
        >>> no_qa('foo = bar # noqa', 'S001')
        True

        # Comment, no relevent error codes, no checking:
        >>> no_qa('foo = bar # noqa: S999, 997', 'S001')
        False

        # Comment, relevent error codes, checking:
        >>> no_qa('foo = bar # noqa: S001 S003', 'S001')
        True
    """
    NOQA = re.compile(r'.*#\s*[Nn][Oo][Qq][Aa]:?(.*)')
    noqa = NOQA.findall(line)
    if noqa and (noqa[0] == '' or index in noqa[0]):
        return True
    return False


def lint(
    file_rel: Path,
    lines: Iterator[str],
    checks: Dict[str, dict],
    counter: Dict[str, int],
    modify: bool = False,
    write: Callable = print
) -> Iterator[str]:
    """Lint text, one line at a time.

    Arguments:
        file_rel:
            The filepath relative to the workflow configuration directory
            (used in messages).
        lines:
            Iterator which produces one line of text at a time
            e.g. open(file) or iter(['foo\n', 'bar\n', 'baz\n'].
        counter:
            Dictionary for counting lint hits per category.
        modify:
            If True, this generator will yield the file one line at a time
            with comments inserted to help users fix their lint.
        write:
            A function for reporting lint messages.

    Yields:
        The original file with added comments when `modify is True`.

    """
    # get the first line
    line_no = 1
    line = next(lines)
    # check if it is a jinja2 shebang
    jinja_shebang = line.strip().lower() == JINJA2_SHEBANG

    while True:
        # run lint checks against the current line
        for index, check_meta in checks.items():
            # Skip commented line unless check says not to.
            index_str = get_index_str(check_meta, index)
            if (
                (
                    line.strip().startswith('#')
                    and not check_meta.get('evaluate commented lines', False)
                )
                or no_qa(line, index_str)
            ):
                continue

            if check_meta.get('kwargs', False):
                # Use a more complex function with keywords:
                check_function = functools.partial(
                    check_meta['function'],
                    check_meta=check_meta,
                    file=file_rel,
                    jinja_shebang=jinja_shebang,
                )
            else:
                # Just going to pass the line to the check function:
                check_function = check_meta['function']

            # Run the check:
            check = check_function(line)

            if check:
                # we have lint!
                if isinstance(check, dict):
                    msg = check_meta['short'].format(**check)
                else:
                    msg = check_meta['short']
                counter.setdefault(check_meta['purpose'], 0)
                counter[check_meta['purpose']] += 1
                if modify:
                    # insert a command to help the user
                    url = get_url(check_meta)

                    yield (
                        f'# [{index_str}]: '
                        f'{msg}\n'
                        f'# - see {url}\n'
                    )
                else:
                    # write a message to inform the user
                    write(cparse(
                        '<yellow>'
                        f'[{index_str}] {file_rel}:{line_no}: {msg}'
                        '</yellow>'
                    ))
        if modify:
            yield line

        try:
            # get the next line
            line = next(lines)
        except StopIteration:
            # end of interator
            return
        line_no += 1


def get_cylc_files(
    base: Path, exclusions: Union[list, None] = None
) -> Iterator[Path]:
    """Given a directory yield paths to check."""
    exclusions = [] if exclusions is None else exclusions
    except_these_files = [
        file for exclusion in exclusions for file in base.rglob(exclusion)]
    for rglob in FILEGLOBS:
        for path in base.rglob(rglob):
            # Exclude log directory:
            if (
                path.relative_to(base).parts[0] != 'log'
                and path not in except_these_files
            ):
                yield path


def get_reference(ruleset: str, output_type: 'Literal["text", "rst"]') -> str:
    """Fill out a template with all the issues Cylc Lint looks for.
    """
    checks = parse_checks(
        parse_ruleset_option(ruleset),
        reference=True
    )

    issue_heading_template = (
        '\n{url}_\n{underline}\n{summary}\n\n' if output_type == 'rst' else
        '\n{check}:\n    {summary}\n    {url}\n\n'
    )
    output = ''
    current_checkset = ''
    for index, meta in checks.items():
        # Check if the purpose has changed - if so create a new
        # section heading:
        if meta['purpose'] != current_checkset:
            current_checkset = meta['purpose']
            title = CHECKS_DESC[meta["purpose"]]
            output += '\n{title}\n{underline}\n'.format(
                title=title, underline="-" * len(title)
            )

            if current_checkset == 'A':
                output += (
                    'U998 and U999 represent automatically generated'
                    ' sets of deprecations and upgrades.'
                )

        # Fill a template with info about the issue.
        if output_type == 'rst':
            summary = meta.get("rst", meta['short'])
        elif output_type == 'text':
            summary = meta.get("short").replace('``', '')

        if current_checkset == 'A':
            # Condensed check summary for auto-generated lint items.
            if output_type == 'rst':
                output += '\n'
            output += '\n* ' + summary
        else:
            check = get_index_str(meta, index)
            template = issue_heading_template
            url = get_url(meta)
            if output_type == 'rst':
                url = f'`{check} <{url}>`' if url else f'{check}'
            msg = template.format(
                title=index,
                check=check,
                summary=summary,
                url=url,
                underline=(len(url) + 1) * '^'
            )
            output += msg
    output += '\n'
    return output


def target_version_check(
    target: Path,
    quiet: 'Values',
    mergedopts: Dict[str, Any]
) -> List:
    """
    Check whether target is an upgraded Cylc 8 workflow.

    If it isn't then we shouldn't run the 7-to-8 checks upon
    it.

    If it isn't and the only ruleset requested by the user is '728'
    we should exit with an error code unless the user has specifically
    disabled thatr with --exit-zero.
    """
    cylc8 = (target / 'flow.cylc').exists()
    if not cylc8 and mergedopts[RULESETS] == ['728']:
        LOG.error(
            f'{target} not a Cylc 8 workflow: '
            'Lint after renaming '
            '"suite.rc" to "flow.cylc"'
        )
        sys.exit(not quiet)
    elif not cylc8 and '728' in mergedopts[RULESETS]:
        check_names = mergedopts[RULESETS]
        check_names.remove('728')
    else:
        check_names = mergedopts[RULESETS]
    return check_names


def get_option_parser() -> COP:
    parser = COP(
        (
            COP_DOC
            + NOQA.replace('``', '"')
            + TOMLDOC
        ),
        argdoc=[
            COP.optional(WORKFLOW_ID_OR_PATH_ARG_DOC)
        ],
    )
    parser.add_option(
        '--inplace', '-i',
        help=(
            'Modify files in place, adding comments to files. '
            'If not set, the script will work as a linter'
        ),
        action='store_true',
        default=False,
    )
    parser.add_option(
        '--ruleset', '-r',
        help=(
            'Set of rules to use: '
            '("728", "style", "all")'
        ),
        default='',
        choices=["728", "style", "all", ''],
        dest='ruleset'
    )
    parser.add_option(
        '--list-codes',
        help=(
            'List all linter codes.'
        ),
        action='store_true',
        default=False,
        dest='ref_mode'
    )
    parser.add_option(
        '--ignore', '-n',
        help=(
            'Ignore this check number.'
        ),
        action='append',
        default=[],
        dest='ignores',
        metavar="CODE",
        choices=list(STYLE_CHECKS.keys()) + [LINE_LEN_NO]
    )
    parser.add_option(
        '--exit-zero',
        help='Exit with status code "0" even if there are issues.',
        action='store_true',
        default=False,
        dest='exit_zero'
    )

    return parser


@cli_function(get_option_parser)
def main(parser: COP, options: 'Values', target=None) -> None:
    if cylc.flow.flags.verbosity < 2:
        set_timestamps(LOG, False)

    if options.ref_mode:
        print(get_reference(options.ruleset, 'text'))
        sys.exit(0)

    # If target not given assume we are looking at PWD:
    if target is None:
        target = str(Path.cwd())

    # make sure the target is a src/run directory:
    _, _, target = parse_id(
        target,
        src=True,
        constraint='workflows',
    )

    # We want target to be the containing folder, not the flow.cylc
    # file identified by parse_id:
    target = target.parent

    mergedopts = merge_cli_with_tomldata(target, options)

    check_names = target_version_check(
        target=target, quiet=options.exit_zero, mergedopts=mergedopts)

    # Get the checks object.
    checks = parse_checks(
        check_names,
        ignores=mergedopts[IGNORE],
        max_line_len=mergedopts[MAX_LINE_LENGTH]
    )

    # Check each file matching a pattern:
    counter: Dict[str, int] = {}
    for file in get_cylc_files(target, mergedopts[EXCLUDE]):
        LOG.debug(f'Checking {file}')
        check_cylc_file(
            file,
            file.relative_to(target),
            checks,
            counter,
            options.inplace,
        )

    if counter:
        total_lint_hits = sum(counter.values())
        msg = cparse(
            '\n<yellow>'
            f'Checked {target} against {check_names} '
            f'rules and found {total_lint_hits} issue'
            f'{"s" if total_lint_hits > 1 else ""}.'
            '</yellow>'
        )
    else:
        msg = cparse(
            '<green>'
            f'Checked {target} against {check_names} rules and '
            'found no issues.'
            '</green>'
        )

    print(msg)

    # Exit with an error code if there were warnings and
    # if --exit-zero was not set.
    # Return codes: sys.exit(True) == 1, sys.exit(False) == 0
    sys.exit(bool(counter) and not options.exit_zero)


# NOTE: use += so that this works with __import__
# (docstring needed for `cylc help all` output)
__doc__ += NOQA
__doc__ += get_reference('all', 'rst')<|MERGE_RESOLUTION|>--- conflicted
+++ resolved
@@ -351,7 +351,6 @@
     return bool(len(match[0]) % 4 != 0)
 
 
-<<<<<<< HEAD
 INHERIT_REGEX = re.compile(r'\s*inherit\s*=\s*(.*)')
 FAM_NAME_IGNORE_REGEX = re.compile(
     # Stuff we want to ignore when checking for lowercase in family names
@@ -382,7 +381,8 @@
         for i in content.split(',')
         if i.strip(' \'"') not in {'None', 'none', 'root'}
     )
-=======
+
+
 CHECK_FOR_OLD_VARS = re.compile(
     r'CYLC_VERSION\s*=\s*\{\{\s*CYLC_VERSION\s*\}\}'
     r'|ROSE_VERSION\s*=\s*\{\{\s*ROSE_VERSION\s*\}\}'
@@ -402,7 +402,6 @@
     if result:
         return {'vars': '\n    * '.join(result)}
     return None
->>>>>>> 44f184f7
 
 
 FUNCTION = 'function'
