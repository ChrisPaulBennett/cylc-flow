--- conflicted
+++ resolved
@@ -41,11 +41,7 @@
 from optparse import Values
 from pathlib import Path
 import re
-<<<<<<< HEAD
 import sys
-import tomli
-from typing import Generator, Union
-=======
 import shutil
 try:
     # BACK COMPAT: tomli
@@ -63,7 +59,6 @@
         TOMLDecodeError,
     )
 from typing import Dict, Generator, Union
->>>>>>> a5ba17c3
 
 from cylc.flow import LOG
 from cylc.flow.exceptions import CylcError
@@ -852,7 +847,7 @@
     # Exit with an error code if there were warnings and
     # if --exit-zero was not set.
     # Return codes: sys.exit(True) == 1, sys.exit(False) == 0
-    sys.exit(count != 0 and not options.exit_zero)
+    sys.exit(bool(counter) and not options.exit_zero)
 
 
 # NOTE: use += so that this works with __import__
