# THIS FILE IS PART OF THE CYLC WORKFLOW ENGINE.
# Copyright (C) NIWA & British Crown (Met Office) & Contributors.
#
# This program is free software: you can redistribute it and/or modify
# it under the terms of the GNU General Public License as published by
# the Free Software Foundation, either version 3 of the License, or
# (at your option) any later version.
#
# This program is distributed in the hope that it will be useful,
# but WITHOUT ANY WARRANTY; without even the implied warranty of
# MERCHANTABILITY or FITNESS FOR A PARTICULAR PURPOSE.  See the
# GNU General Public License for more details.
#
# You should have received a copy of the GNU General Public License
# along with this program.  If not, see <http://www.gnu.org/licenses/>.

"""Files which define workflows or are created by Cylc.

See also:
* cylc.flow.install - for installing files from source dirs into the run dir.
* cylc.flow.clean - for removing files from the run dir.

"""

import os
import re
import shutil
from enum import Enum
from pathlib import Path
from subprocess import (
    PIPE,
    Popen,
    TimeoutExpired,
)
from typing import (
    Dict,
    Optional,
    Tuple,
    Union,
)

import cylc.flow.flags
from cylc.flow import LOG
from cylc.flow.async_util import make_async
from cylc.flow.exceptions import (
    ContactFileExists,
    CylcError,
    InputError,
    ServiceFileError,
    WorkflowFilesError,
    handle_rmtree_err,
)
from cylc.flow.hostuserutil import (
    get_user,
    is_remote_host,
)
from cylc.flow.pathutil import (
    expand_path,
    get_cylc_run_dir,
    get_workflow_run_dir,
    make_localhost_symlinks,
)
from cylc.flow.remote import (
    construct_cylc_server_ssh_cmd,
)
from cylc.flow.terminal import parse_dirty_json
from cylc.flow.unicode_rules import WorkflowNameValidator
from cylc.flow.util import cli_format


class KeyType(Enum):
    """Used for authentication keys - public or private"""

    PRIVATE = "private"
    PUBLIC = "public"


class KeyOwner(Enum):
    """Used for authentication keys - server or client"""

    SERVER = "server"
    CLIENT = "client"


class KeyInfo():  # noqa: SIM119 (not really relevant here)
    """Represents a server or client key file, which can be private or public.

    Attributes:
        file_name:       The file name of this key object.
        key_type:        public or private
        key_owner:       server or client
        key_path:        The absolute path, not including filename,
                         for this key object.
        full_key_path:   The absolute path, including filename,
                         for this key object.


    """

    def __init__(self, key_type, key_owner, full_key_path=None,
                 workflow_srv_dir=None, install_target=None, server_held=True):
        self.key_type = key_type
        self.key_owner = key_owner
        self.full_key_path = full_key_path
        self.workflow_srv_dir = workflow_srv_dir
        self.install_target = install_target
        if self.full_key_path is not None:
            self.key_path, self.file_name = os.path.split(self.full_key_path)
        elif self.workflow_srv_dir is not None:  # noqa: SIM106
            # Build key filename
            file_name = key_owner.value

            # Add optional install target name
            if (key_owner is KeyOwner.CLIENT
                and key_type is KeyType.PUBLIC
                    and self.install_target is not None):
                file_name = f"{file_name}_{self.install_target}"

            if key_type == KeyType.PRIVATE:
                file_extension = WorkflowFiles.Service.PRIVATE_FILE_EXTENSION
            else:
                file_extension = WorkflowFiles.Service.PUBLIC_FILE_EXTENSION

            self.file_name = f"{file_name}{file_extension}"

            # Build key path (without filename) for client public keys
            if (key_owner is KeyOwner.CLIENT
                    and key_type is KeyType.PUBLIC and server_held):
                temp = f"{key_owner.value}_{key_type.value}_keys"
                self.key_path = os.path.join(
                    os.path.expanduser("~"),
                    self.workflow_srv_dir,
                    temp)
            elif (
                (key_owner is KeyOwner.CLIENT
                 and key_type is KeyType.PUBLIC
                 and server_held is False)
                or
                (key_owner is KeyOwner.SERVER
                 and key_type is KeyType.PRIVATE)
                or (key_owner is KeyOwner.CLIENT
                    and key_type is KeyType.PRIVATE)
                or (key_owner is KeyOwner.SERVER
                    and key_type is KeyType.PUBLIC)):
                self.key_path = os.path.expandvars(self.workflow_srv_dir)

        else:
            raise ValueError(
                "Cannot create KeyInfo without workflow path or full path.")

        # Build full key path (including file name)

        self.full_key_path = os.path.join(self.key_path, self.file_name)


class WorkflowFiles:
    """Names of files and directories located in the workflow directory."""

    FLOW_FILE = 'flow.cylc'
    """The workflow configuration file."""

    FLOW_FILE_PROCESSED = 'flow-processed.cylc'
    """The workflow configuration file after processing."""

    SUITE_RC = 'suite.rc'
    """Deprecated workflow configuration file."""

    RUN_N = 'runN'
    """Symbolic link for latest run"""

    class LogDir:
        """The directory containing workflow log files"""

        DIRNAME = 'log'
        """Workflow log directory."""

        INSTALL = 'install'
        """Install log dir"""

        VERSION = 'version'
        """Version control log dir"""

        DB = 'db'
        """The public database"""

    SHARE_DIR = 'share'
    """Workflow share directory."""

    SHARE_CYCLE_DIR = os.path.join(SHARE_DIR, 'cycle')
    """Workflow share/cycle directory."""

    WORK_DIR = 'work'
    """Workflow work directory."""

    RUN_DIR = 'run'
    """Workflow run directory."""

    class Service:
        """The directory containing Cylc system files."""

        DIRNAME = '.service'
        """The name of this directory."""

        CONTACT = 'contact'
        """Contains settings for the running workflow.

        For details of the fields see ``ContactFileFields``.
        """

        DB = 'db'
        """The workflow database.

        Contains information about the execution and status of a workflow.
        """

        PUBLIC_FILE_EXTENSION = '.key'
        PRIVATE_FILE_EXTENSION = '.key_secret'
        """Keyword identifiers used to form the certificate names.
        Note: the public & private identifiers are set by CurveZMQ, so cannot
        be renamed, but we hard-code them since they can't be extracted easily.
        """

    class Install:
        """The directory containing install source link."""

        DIRNAME = '_cylc-install'
        """The name of this directory."""

        SOURCE = 'source'
        """Symlink to the workflow definition (For run dir)."""

    RESERVED_DIRNAMES = frozenset([
        LogDir.DIRNAME, SHARE_DIR, WORK_DIR, RUN_N,
        Service.DIRNAME, Install.DIRNAME
    ])
    """Reserved directory names that cannot be present in a source dir."""

    RESERVED_NAMES = frozenset([FLOW_FILE, SUITE_RC, *RESERVED_DIRNAMES])
    """Reserved filenames that cannot be used as run names."""

    SYMLINK_DIRS = frozenset([
        SHARE_CYCLE_DIR, SHARE_DIR, LogDir.DIRNAME, WORK_DIR, ''
    ])
    """The paths of the symlink dirs that may be set in
    global.cylc[install][symlink dirs], relative to the run dir
    ('' represents the run dir)."""


class ContactFileFields:
    """Field names present in ``WorkflowFiles.Service.CONTACT``.

    These describe properties of a running workflow.

    .. note::

       The presence of this file indicates the workflow is running as it is
       removed on shutdown. however, if a workflow is not properly shut down
       this file may be left behind.

    """

    API = 'CYLC_API'
    """The Workflow API version string."""

    HOST = 'CYLC_WORKFLOW_HOST'
    """The name of the host the scheduler process is running on."""

    NAME = 'CYLC_WORKFLOW_ID'
    """The name of the workflow."""

    OWNER = 'CYLC_WORKFLOW_OWNER'
    """The user account under which the scheduler process is running."""

    PID = 'CYLC_WORKFLOW_PID'
    """The process ID of the running workflow on ``CYLC_WORKFLOW_HOST``."""

    COMMAND = 'CYLC_WORKFLOW_COMMAND'
    """The command that was used to run the workflow on
    ``CYLC_WORKFLOW_HOST```.

    Note that this command may be affected by:

    * Workflow host selection (this adds the ``--host`` argument).
    * Auto restart (this reconstructs the command and changes the ``--host``
      argument.
    """

    PORT = 'CYLC_WORKFLOW_PORT'
    """The port Cylc uses to communicate with this workflow."""

    PUBLISH_PORT = 'CYLC_WORKFLOW_PUBLISH_PORT'
    """The port Cylc uses to publish data."""

    WORKFLOW_RUN_DIR_ON_WORKFLOW_HOST = (
        'CYLC_WORKFLOW_RUN_DIR_ON_WORKFLOW_HOST'
    )
    """The path to the workflow run directory as seen from ``HOST``."""

    UUID = 'CYLC_WORKFLOW_UUID'
    """Unique ID for this run of the workflow."""

    VERSION = 'CYLC_VERSION'
    """The Cylc version under which the workflow is running."""

    SCHEDULER_SSH_COMMAND = 'SCHEDULER_SSH_COMMAND'

    SCHEDULER_CYLC_PATH = 'SCHEDULER_CYLC_PATH'
    """The path containing the Cylc executable on a remote host."""

    SCHEDULER_USE_LOGIN_SHELL = 'SCHEDULER_USE_LOGIN_SHELL'
    """Remote command setting for Scheduler."""


REG_DELIM = "/"

NO_TITLE = "No title provided"
REC_TITLE = re.compile(r"^\s*title\s*=\s*(.*)\s*$")

CONTACT_FILE_EXISTS_MSG = r"""workflow contact file exists: %(fname)s

Workflow "%(workflow)s" is already running, listening at "%(host)s:%(port)s".

To start a new run, stop the old one first with one or more of these:
* cylc stop %(workflow)s              # wait for active tasks/event handlers
* cylc stop --kill %(workflow)s       # kill active tasks and wait

* cylc stop --now %(workflow)s        # don't wait for active tasks
* cylc stop --now --now %(workflow)s  # don't wait
* ssh -n "%(host)s" kill %(pid)s      # final brute force!
"""

SUITERC_DEPR_MSG = "Backward compatibility mode ON"

NO_FLOW_FILE_MSG = (
    f"No {WorkflowFiles.FLOW_FILE} or {WorkflowFiles.SUITE_RC} "
    "in {}"
)


def _is_process_running(
    host: str,
    pid: Union[int, str],
    command: str
) -> bool:
    """Check if a workflow process is still running.

    * Returns True if the process is still running.
    * Returns False if it is not.
    * Raises CylcError if we cannot tell (e.g. due to network issues).

    Args:
        host:
            The host where you expect it to be running.
        pid:
            The process ID you expect it to be running under.
        command:
            The command you expect to be running as it would appear in `ps`
            output` (e.g. `cylc play <flow> --host=localhost`).

    Raises:
        CylcError:
            If it is not possible to tell whether the process is running
            or not.

    Returns:
        True if the workflow is running else False.

    Examples:
        >>> import psutil; proc = psutil.Process()

        # check a process that is running (i.e. this one)
        >>> _is_process_running(
        ...     'localhost',
        ...     proc.pid,
        ...     cli_format(proc.cmdline()),
        ... )
        True

        # check a process that is running but with a command line  that
        # doesn't match
        >>> _is_process_running('localhost', proc.pid, 'something-else')
        False

    """
    # See if the process is still running or not.
    metric = f'[["Process", {pid}]]'
    if is_remote_host(host):
        cmd = ['psutil']
        cmd = construct_cylc_server_ssh_cmd(cmd, host)
    else:
        cmd = ['cylc', 'psutil']
    proc = Popen(  # nosec
        cmd,
        stdin=PIPE,
        stdout=PIPE,
        stderr=PIPE,
        text=True
    )  # * hardcoded command
    try:
        # Terminate command after 10 seconds to prevent hanging, etc.
        out, err = proc.communicate(timeout=10, input=metric)
    except TimeoutExpired:
        raise CylcError(
            f'Cannot determine whether workflow is running on {host}.'
        )

    if proc.returncode == 2:
        # the psutil call failed to gather metrics on the process
        # because the process does not exist
        return False

    error = False
    if proc.returncode:
        # the psutil call failed in some other way e.g. network issues
        LOG.debug(
            f'$ {cli_format(cmd)}  # returned {proc.returncode}\n{err}'
        )
        error = True
    else:
        try:
            process = parse_dirty_json(out)[0]
        except ValueError:
            # the JSON cannot be parsed, log it
            LOG.warning(f'Could not parse JSON:\n{out}')
            error = True

    if error:
        raise CylcError(
            f'Cannot determine whether workflow is running on {host}.'
            f'\n{command}'
        )

    return cli_format(process['cmdline']) == command


def detect_old_contact_file(
    reg: str, contact_data=None
) -> None:
    """Check if the workflow process is still running.

    As a side-effect this should detect and rectify the situation
    where an old contact file is still present from a previous run. This can be
    caused by the uncontrolled teardown of a running Scheduler (e.g. a power
    off).

    * If an old contact file does not exist, do nothing.
    * If one does exist but the workflow process is definitely not alive,
      remove it.
    * If one exists and the workflow process is still alive, raise
      ContactFileExists.

    Args:
        reg: workflow name
        contact_date:

    Raises:
        CylcError:
            If it is not possible to tell for sure if the workflow is running
            or not.
        ContactFileExists:
            If old contact file exists and the workflow process still alive.
        ServiceFileError:
            For corrupt / incompatible contact files.

    """
    # An old workflow of the same name may be running if a contact file exists
    # and can be loaded.
    if not contact_data:
        try:
            contact_data = load_contact_file(reg)
        except (IOError, ValueError, ServiceFileError):
            # Contact file does not exist or corrupted, workflow should be dead
            return

    try:
        old_host: str = contact_data[ContactFileFields.HOST]
        old_port: str = contact_data[ContactFileFields.PORT]
        old_pid: str = contact_data[ContactFileFields.PID]
        old_cmd: str = contact_data[ContactFileFields.COMMAND]
    except KeyError as exc:
        # this can happen if contact file is from an outdated version of Cylc
        raise ServiceFileError(
            f'Found contact file with incomplete data:\n{exc}.'
        )

    # check if the workflow process is running ...
    # NOTE: can raise CylcError
    process_is_running = _is_process_running(old_host, old_pid, old_cmd)

    fname = get_contact_file_path(reg)
    if process_is_running:
        # ... the process is running, raise an exception
        raise ContactFileExists(
            CONTACT_FILE_EXISTS_MSG % {
                "host": old_host,
                "port": old_port,
                "pid": old_pid,
                "fname": fname,
                "workflow": reg,
            }
        )
    else:
        # ... the process isn't running so the contact file is out of date
        # remove it
        try:
            os.unlink(fname)
        except FileNotFoundError:
            # contact file has been removed by another process
            # (likely by another cylc client, no problem, safe to ignore)
            pass
        except OSError as exc:
            # unexpected error removing the contact file
            # (note the FileNotFoundError incorporated errno.ENOENT)
            LOG.error(
                f'Failed to remove contact file for {reg}:\n{exc}'
            )
        else:
            LOG.info(
                f'Removed contact file for {reg}'
                ' (workflow no longer running).'
            )


def dump_contact_file(reg, data):
    """Create contact file. Data should be a key=value dict."""
    # Note:
    # 1st fsync for writing the content of the contact file to disk.
    # 2nd fsync for writing the file metadata of the contact file to disk.
    # The double fsync logic ensures that if the contact file is written to
    # a shared file system e.g. via NFS, it will be immediately visible
    # from by a process on other hosts after the current process returns.
    with open(get_contact_file_path(reg), "wb") as handle:
        for key, value in sorted(data.items()):
            handle.write(("%s=%s\n" % (key, value)).encode())
        os.fsync(handle.fileno())
    dir_fileno = os.open(get_workflow_srv_dir(reg), os.O_DIRECTORY)
    os.fsync(dir_fileno)
    os.close(dir_fileno)


def get_contact_file_path(reg: str) -> str:
    """Return name of contact file."""
    return os.path.join(
        get_workflow_srv_dir(reg), WorkflowFiles.Service.CONTACT)


def get_flow_file(reg: str) -> Path:
    """Return the path of a workflow's flow.cylc file."""
    run_dir = get_workflow_run_dir(reg)
    path = check_flow_file(run_dir)
    return path


def get_workflow_source_dir(
    run_dir: Union[Path, str]
) -> Union[Tuple[str, Path], Tuple[None, None]]:
    """Get the source directory path for a given workflow run directory.

    Args:
        run_dir: directory to check for an installed flow inside.

    Returns (source_dir, symlink) where the latter is the symlink to the source
    dir that exists in the run dir.
    """
    source_path = Path(
        run_dir,
        WorkflowFiles.Install.DIRNAME,
        WorkflowFiles.Install.SOURCE)
    try:
        source = os.readlink(source_path)
        return source, source_path
    except OSError:
        alt_source_path = Path(
            Path(run_dir).parent,
            WorkflowFiles.Install.DIRNAME,
            WorkflowFiles.Install.SOURCE)
        try:
            source = os.readlink(alt_source_path)
            return source, alt_source_path
        except OSError:
            return None, None


def get_workflow_srv_dir(reg):
    """Return service directory of a workflow."""
    run_d = os.getenv("CYLC_WORKFLOW_RUN_DIR")
    if (
        not run_d
        or os.getenv("CYLC_WORKFLOW_ID") != reg
        or os.getenv("CYLC_WORKFLOW_OWNER") != get_user()
    ):
        run_d = get_workflow_run_dir(reg)
    return os.path.join(run_d, WorkflowFiles.Service.DIRNAME)


def load_contact_file(id_: str, run_dir=None) -> Dict[str, str]:
    """Load contact file. Return data as key=value dict."""
    if not run_dir:
        path = Path(get_contact_file_path(id_))
    else:
        path = Path(
            run_dir,
            WorkflowFiles.Service.DIRNAME,
            WorkflowFiles.Service.CONTACT
        )
    try:
        with open(path) as f:
            file_content = f.read()
    except IOError:
        raise ServiceFileError("Couldn't load contact file")
    data: Dict[str, str] = {}
    for line in file_content.splitlines():
        key, value = [item.strip() for item in line.split("=", 1)]
        # BACK COMPAT: contact pre "suite" to "workflow" conversion.
        # from:
        #     Cylc 8
        # remove at:
        #     Cylc 8.x
        data[key.replace('SUITE', 'WORKFLOW')] = value
    return data


load_contact_file_async = make_async(load_contact_file)


def register(
    workflow_name: str, source: Optional[str] = None
) -> str:
    """Set up workflow.
    This completes some of the set up completed by cylc install.
    Called only if running a workflow that has not been installed.

    Validates workflow name.
    Validates run directory structure.
    Creates symlinks for localhost symlink dirs.
    Symlinks flow.cylc -> suite.rc.
    Creates the .service directory.

    Args:
        workflow_name: workflow name.
        source: directory location of flow.cylc file, default $PWD.

    Return:
        The installed workflow name (which may be computed here).

    Raise:
        WorkflowFilesError:
           - No flow.cylc or suite.rc file found in source location.
           - Illegal name (can look like a relative path, but not absolute).
           - Nested workflow run directories.
    """
    validate_workflow_name(workflow_name)
    if source is not None:
        if os.path.basename(source) == WorkflowFiles.FLOW_FILE:
            source = os.path.dirname(source)
    else:
        source = os.getcwd()
    # flow.cylc must exist so we can detect accidentally reversed args.
    source = os.path.abspath(source)
    check_flow_file(source)
    if not is_installed(get_workflow_run_dir(workflow_name)):
        symlinks_created = make_localhost_symlinks(
            get_workflow_run_dir(workflow_name), workflow_name)
        if symlinks_created:
            for target, symlink in symlinks_created.items():
                LOG.info(f"Symlink created: {symlink} -> {target}")
    # Create service dir if necessary.
    srv_d = get_workflow_srv_dir(workflow_name)
    os.makedirs(srv_d, exist_ok=True)
    return workflow_name


def is_installed(rund: Union[Path, str]) -> bool:
    """Check to see if the path sent contains installed flow.

    Checks for valid _cylc-install directory in the two possible locations in
    relation to the run directory.

    Args:
        rund: run directory path to check

    Returns:
        bool: True if rund belongs to an installed workflow
    """
    rund = Path(rund)
    cylc_install_dir = Path(rund, WorkflowFiles.Install.DIRNAME)
    alt_cylc_install_dir = Path(rund.parent, WorkflowFiles.Install.DIRNAME)
    return cylc_install_dir.is_dir() or alt_cylc_install_dir.is_dir()


def get_symlink_dirs(reg: str, run_dir: Union[Path, str]) -> Dict[str, Path]:
    """Return the standard symlink dirs and their targets if they exist in
    the workflow run dir.

    Note: does not check the global config, only the existing run dir filetree.

    Raises WorkflowFilesError if a symlink points to an unexpected place.
    """
    ret: Dict[str, Path] = {}
    for _dir in sorted(WorkflowFiles.SYMLINK_DIRS, reverse=True):
        # ordered by deepest to shallowest
        path = Path(run_dir, _dir)
        if path.is_symlink():
            target = path.resolve()
            if target.exists() and not target.is_dir():
                raise WorkflowFilesError(
                    f'Invalid symlink at {path}.\n'
                    f'Link target is not a directory: {target}')
            expected_end = str(Path('cylc-run', reg, _dir))
            if not str(target).endswith(expected_end):
                raise WorkflowFilesError(
                    f'Invalid symlink at {path}\n'
                    f'The target should end with "{expected_end}"'
                )
            ret[_dir] = target
    return ret


def remove_keys_on_server(keys):
    """Removes server-held authentication keys"""
    # WARNING, DESTRUCTIVE. Removes old keys if they already exist.
    for k in keys.values():
        if os.path.exists(k.full_key_path):
            os.remove(k.full_key_path)
    # Remove client public key folder
    client_public_key_dir = keys["client_public_key"].key_path
    if os.path.exists(client_public_key_dir):
        shutil.rmtree(client_public_key_dir, onerror=handle_rmtree_err)


def create_server_keys(keys, workflow_srv_dir):
    """Create or renew authentication keys for workflow 'reg' in the .service
     directory.
     Generate a pair of ZMQ authentication keys"""
    import zmq.auth

    # ZMQ keys generated in .service directory.
    # .service/client_public_keys will store client public keys generated on
    # platform and sent back.
    # ZMQ keys need to be created with stricter file permissions, changing
    # umask default denials.
    os.makedirs(keys["client_public_key"].key_path, exist_ok=True)
    old_umask = os.umask(0o177)  # u=rw only set as default for file creation
    _server_public_full_key_path, _server_private_full_key_path = (
        zmq.auth.create_certificates(
            workflow_srv_dir,
            KeyOwner.SERVER.value))

    # cylc scan requires host to behave as a client, so copy public server
    # key into client public key folder
    server_pub_in_client_folder = keys["client_public_key"].full_key_path
    client_host_private_key = keys["client_private_key"].full_key_path
    shutil.copyfile(_server_private_full_key_path, client_host_private_key)
    shutil.copyfile(_server_public_full_key_path, server_pub_in_client_folder)
    # Return file permissions to default settings.
    os.umask(old_umask)


def get_workflow_title(reg):
    """Return the the workflow title without a full file parse

    Limitations:
    * 1st line of title only.
    * Assume title is not in an include-file.
    """
    title = NO_TITLE
    with open(get_flow_file(reg), 'r') as handle:
        for line in handle:
            if line.lstrip().startswith("[meta]"):
                # continue : title comes inside [meta] section
                continue
            elif line.lstrip().startswith("["):
                # abort: title comes before first [section]
                break
            match = REC_TITLE.match(line)
            if match:
                title = match.groups()[0].strip('"\'')
    return title


def check_deprecation(path, warn=True):
    """Warn and turn on back-compat flag if Cylc 7 suite.rc detected.

    Path can point to config file or parent directory (i.e. workflow name).
    """
    if (
        # Don't want to log if it's already been set True.
        not cylc.flow.flags.cylc7_back_compat
        and (
            path.resolve().name == WorkflowFiles.SUITE_RC
            or (path / WorkflowFiles.SUITE_RC).is_file()
        )
    ):
        cylc.flow.flags.cylc7_back_compat = True
        if warn:
            LOG.warning(SUITERC_DEPR_MSG)


def validate_workflow_name(
    name: str, check_reserved_names: bool = False
) -> None:
    """Check workflow name/ID is valid and not an absolute path.

    Args:
        name: Workflow name or ID.
        check_reserved_names: If True, check that the name does not
            contain reserved dir names.

    Raise WorkflowFilesError if not valid.
    """
    is_valid, message = WorkflowNameValidator.validate(name)
    if not is_valid:
        raise WorkflowFilesError(
            f"invalid workflow name '{name}' - {message}"
        )
    if os.path.isabs(name):
        raise WorkflowFilesError(
            f"workflow name cannot be an absolute path: {name}"
        )
    name = os.path.normpath(name)
    if name.startswith(os.curdir):
        raise WorkflowFilesError(
            "Workflow name cannot be a path that points to the cylc-run "
            "directory or above"
        )
    if check_reserved_names:
        check_reserved_dir_names(name)


def check_reserved_dir_names(name: Union[Path, str]) -> None:
    """Check workflow/run name does not contain reserved dir names."""
    err_msg = (
        "Workflow/run name cannot contain a directory named '{}' "
        "(that filename is reserved)"
    )
    for dir_name in Path(name).parts:
        if dir_name in WorkflowFiles.RESERVED_NAMES:
            raise WorkflowFilesError(err_msg.format(dir_name))
        if re.match(r'^run\d+$', dir_name):
            raise WorkflowFilesError(err_msg.format('run<number>'))


def infer_latest_run_from_id(workflow_id: str) -> str:
    run_dir = Path(get_workflow_run_dir(workflow_id))
    _, reg = infer_latest_run(run_dir)
    return reg


def infer_latest_run(
    path: Path,
    implicit_runN: bool = True,
    warn_runN: bool = True,
) -> Tuple[Path, str]:
    """Infer the numbered run dir if the workflow has a runN symlink.

    Args:
        path: Absolute path to the workflow dir, run dir or runN dir.
        implicit_runN: If True, add runN on the end of the path if the path
            doesn't include it.
        warn_runN: If True, warn that explicit use of runN is unnecessary.

    Returns:
        path: Absolute path of the numbered run dir if applicable, otherwise
            the input arg path.
        reg: The workflow name (including the numbered run if applicable).

    Raises:
        - WorkflowFilesError if the runN symlink is not valid.
        - InputError if the path does not exist.
    """
    cylc_run_dir = get_cylc_run_dir()
    try:
        reg = str(path.relative_to(cylc_run_dir))
    except ValueError:
        raise ValueError(f"{path} is not in the cylc-run directory")
    if not path.exists():
        raise InputError(
            f'Workflow ID not found: {reg}\n(Directory not found: {path})'
        )
    if path.name == WorkflowFiles.RUN_N:
        runN_path = path
        if warn_runN:
            LOG.warning(
                f"You do not need to include {WorkflowFiles.RUN_N} in the "
                "workflow ID; Cylc will select the latest run if just the "
                "workflow name is used"
            )
    elif implicit_runN:
        runN_path = path / WorkflowFiles.RUN_N
        if not os.path.lexists(runN_path):
            return (path, reg)
    else:
        return (path, reg)
    if not runN_path.is_symlink() or not runN_path.is_dir():
        raise WorkflowFilesError(
            f"{runN_path} symlink not valid"
        )
    numbered_run = os.readlink(runN_path)
    if not re.match(r'run\d+$', numbered_run):
        # Note: the link should be relative. This means it won't work for
        # cylc 8.0b1 workflows where it was absolute (won't fix).
        raise WorkflowFilesError(
            f"{runN_path} symlink target not valid: {numbered_run}"
        )
    path = runN_path.parent / numbered_run
    reg = str(path.relative_to(cylc_run_dir))
    return (path, reg)


def is_valid_run_dir(path: Union[Path, str]) -> bool:
    """Return True if path is a valid, existing run directory, else False.

    Args:
        path: if this is a relative path, it is taken to be relative to
            the cylc-run directory.
    """
    path = get_cylc_run_abs_path(path)
    return (
        Path(path, WorkflowFiles.FLOW_FILE).is_file() or
        Path(path, WorkflowFiles.SUITE_RC).is_file() or
        Path(path, WorkflowFiles.Service.DIRNAME).is_dir()
    )


def get_cylc_run_abs_path(path: Union[Path, str]) -> Union[Path, str]:
    """Return the absolute path under the cylc-run directory for the specified
    relative path.

    If the specified path is already absolute, just return it.
    The path need not exist.
    """
    if os.path.isabs(path):
        return path
    return get_workflow_run_dir(path)


<<<<<<< HEAD
def _get_logger(rund, log_name, open_file=True):
    """Get log and create and open if necessary.

    Args:
        rund:
            The workflow run directory of the associated workflow.
        log_name:
            The name of the log to open.
        open_file:
            Open the appropriate log file and add it as a file handler to
            the logger. I.E. Start writing the log to a file if not already
            doing so.

    """
    logger = logging.getLogger(log_name)
    if logger.getEffectiveLevel != logging.INFO:
        logger.setLevel(logging.INFO)
    if open_file and not logger.hasHandlers():
        _open_install_log(rund, logger)
    return logger


def _open_install_log(rund, logger):
    """Open Cylc log handlers for install/reinstall."""
    rund = Path(rund).expanduser()
    log_type = logger.name[logger.name.startswith('cylc-') and len('cylc-'):]
    log_dir = Path(
        rund, WorkflowFiles.LogDir.DIRNAME, WorkflowFiles.LogDir.INSTALL)
    log_files = get_sorted_logs_by_time(log_dir, '*.log')
    log_num = get_next_log_number(log_files[-1]) if log_files else 1
    log_path = Path(log_dir, f"{log_num:02d}-{log_type}.log")
    log_parent_dir = log_path.parent
    log_parent_dir.mkdir(exist_ok=True, parents=True)
    handler = logging.FileHandler(log_path)
    handler.setFormatter(CylcLogFormatter())
    logger.addHandler(handler)


def get_rsync_rund_cmd(src, dst, reinstall=False, dry_run=False):
    """Create and return the rsync command used for cylc install/re-install.

    Args:
        src (str):
            file path location of source directory
        dst (str):
            file path location of destination directory
        reinstall (bool):
            indicate reinstall (--delete option added)
        dry-run (bool):
            indicate dry-run, rsync will not take place but report output if a
            real run were to be executed

    Return:
        list: command to use for rsync.

    """
    rsync_cmd = shlex.split(
        glbl_cfg().get(['platforms', 'localhost', 'rsync command'])
    )
    rsync_cmd += DEFAULT_RSYNC_OPTS
    if dry_run:
        rsync_cmd.append("--dry-run")
    if reinstall:
        rsync_cmd.append('--delete')

    exclusions = [
        '.git',
        '.svn',
        '.cylcignore',
        'opt/rose-suite-cylc-install.conf',
        WorkflowFiles.LogDir.DIRNAME,
        WorkflowFiles.WORK_DIR,
        WorkflowFiles.SHARE_DIR,
        WorkflowFiles.Install.DIRNAME,
        WorkflowFiles.Service.DIRNAME
    ]

    # This is a hack to make sure that changes to rose-suite.conf
    # are considered when re-installing.
    # It should be removed after https://github.com/cylc/cylc-rose/issues/149
    if not dry_run:
        exclusions.append('rose-suite.conf')

    for exclude in exclusions:
        if (
            Path(src).joinpath(exclude).exists() or
            Path(dst).joinpath(exclude).exists()
        ):
            # Note '/' is the rsync "anchor" to the top level:
            rsync_cmd.append(f"--exclude=/{exclude}")
    cylcignore_file = Path(src).joinpath('.cylcignore')
    if cylcignore_file.exists():
        rsync_cmd.append(f"--exclude-from={cylcignore_file}")
    rsync_cmd.append(f"{src}/")
    rsync_cmd.append(f"{dst}/")

    return rsync_cmd


def reinstall_workflow(
    source: Path,
    named_run: str,
    rundir: Path,
    dry_run: bool = False
) -> str:
    """Reinstall workflow.

    Args:
        source: source directory
        named_run: name of the run e.g. my-flow/run1
        rundir: run directory
        dry_run: if True, will not execute the file transfer but report what
            would be changed.

    Raises:
        WorkflowFilesError:
            If rsync returns non-zero.

    Returns:
        Stdout from the rsync command.

    """
    validate_source_dir(source, named_run)
    check_nested_dirs(rundir)
    reinstall_log = _get_logger(
        rundir,
        'cylc-reinstall',
        open_file=not dry_run,  # don't open the log file for --dry-run
    )
    reinstall_log.info(
        f'Reinstalling "{named_run}", from "{source}" to "{rundir}"'
    )
    rsync_cmd = get_rsync_rund_cmd(
        source,
        rundir,
        reinstall=True,
        dry_run=dry_run,
    )

    # Add '+++' to -out-format to mark lines passed through formatter.
    rsync_cmd.append('--out-format=+++%o %n%L+++')

    # Run rsync command:
    reinstall_log.info(cli_format(rsync_cmd))
    LOG.debug(cli_format(rsync_cmd))
    proc = Popen(rsync_cmd, stdout=PIPE, stderr=PIPE, text=True)  # nosec
    # * command is constructed via internal interface
    stdout, stderr = proc.communicate()

    # Strip unwanted output.
    stdout = ('\n'.join(re.findall(r'\+\+\+(.*)\+\+\+', stdout))).strip()
    stderr = stderr.strip()

    if proc.returncode != 0:
        raise WorkflowFilesError(
            f'An error occurred reinstalling from {source} to {rundir}'
            f'\n{stderr}'
        )

    check_flow_file(rundir)
    reinstall_log.info(f'REINSTALLED {named_run} from {source}')
    print(
        f'REINSTALL{"ED" if not dry_run else ""} {named_run} from {source}'
    )
    close_log(reinstall_log)
    return stdout


def abort_if_flow_file_in_path(source: Path) -> None:
    """Raise an exception if a flow file is found in a source path.

    This allows us to avoid seemingly silly warnings that "path/flow.cylc"
    is not a valid workflow ID, when "path" is valid and the user was just
    (erroneously) trying to (e.g.) validate the config file directly.

    """
    if source.name in {WorkflowFiles.FLOW_FILE, WorkflowFiles.SUITE_RC}:
        raise InputError(
            f"Not a valid workflow ID or source directory: {source}"
            f"\n(Note you should not include {source.name}"
            " in the workflow source path)"
        )


def install_workflow(
    source: Path,
    workflow_name: Optional[str] = None,
    run_name: Optional[str] = None,
    no_run_name: bool = False,
    cli_symlink_dirs: Optional[Dict[str, Dict[str, Any]]] = None
) -> Tuple[Path, Path, str, str]:
    """Install a workflow, or renew its installation.

    Install workflow into new run directory.
    Create symlink to workflow source location, creating any symlinks for run,
    work, log, share, share/cycle directories.

    Args:
        source: absolute path to workflow source directory.
        workflow_name: workflow name, default basename($PWD).
        run_name: name of the run, overrides run1, run2, run 3 etc...
            If specified, cylc install will not create runN symlink.
        rundir: for overriding the default cylc-run directory.
        no_run_name: Flag as True to install workflow into
            ~/cylc-run/<workflow_name>
        cli_symlink_dirs: Symlink dirs, if entered on the cli.

    Return:
        source: absolute path to source directory.
        rundir: absolute path to run directory, where the workflow has been
            installed into.
        workflow_name: installed workflow name (which may be computed here).
        named_run: Name of the run.

    Raise:
        WorkflowFilesError:
            No flow.cylc file found in source location.
            Illegal name (can look like a relative path, but not absolute).
            Another workflow already has this name.
            Trying to install a workflow that is nested inside of another.
    """
    abort_if_flow_file_in_path(source)
    source = Path(expand_path(source)).resolve()
    if not workflow_name:
        workflow_name = get_source_workflow_name(source)
    validate_workflow_name(workflow_name, check_reserved_names=True)
    if run_name is not None:
        if len(Path(run_name).parts) != 1:
            raise WorkflowFilesError(
                f'Run name cannot be a path. (You used {run_name})'
            )
        check_reserved_dir_names(run_name)
    validate_source_dir(source, workflow_name)
    run_path_base = Path(get_workflow_run_dir(workflow_name))
    relink, run_num, rundir = get_run_dir_info(
        run_path_base, run_name, no_run_name
    )
    max_scan_depth = glbl_cfg().get(['install', 'max depth'])
    workflow_id = rundir.relative_to(get_cylc_run_dir())
    if len(workflow_id.parts) > max_scan_depth:
        raise WorkflowFilesError(
            f"Cannot install: workflow ID '{workflow_id}' would exceed "
            f"global.cylc[install]max depth = {max_scan_depth}"
        )
    check_nested_dirs(rundir, run_path_base)
    if rundir.exists():
        raise WorkflowFilesError(
            f"'{rundir}' already exists\n"
            "To reinstall, use `cylc reinstall`"
        )
    symlinks_created = {}
    named_run = workflow_name
    if run_name:
        named_run = os.path.join(named_run, run_name)
    elif run_num:
        named_run = os.path.join(named_run, f'run{run_num}')
    symlinks_created = make_localhost_symlinks(
        rundir, named_run, symlink_conf=cli_symlink_dirs)
    install_log = _get_logger(rundir, 'cylc-install')
    if symlinks_created:
        for target, symlink in symlinks_created.items():
            install_log.info(f"Symlink created: {symlink} -> {target}")
    try:
        rundir.mkdir(exist_ok=True, parents=True)
    except FileExistsError:
        # This occurs when the file exists but is _not_ a directory.
        raise WorkflowFilesError(
            f"Cannot install as there is an existing file at {rundir}."
        )
    if relink:
        link_runN(rundir)
    rsync_cmd = get_rsync_rund_cmd(source, rundir)
    proc = Popen(rsync_cmd, stdout=PIPE, stderr=PIPE, text=True)  # nosec
    # * command is constructed via internal interface
    stdout, stderr = proc.communicate()
    install_log.info(
        f"Copying files from {source} to {rundir}"
        f"\n{stdout}"
    )
    if proc.returncode != 0:
        install_log.warning(
            f"An error occurred when copying files from {source} to {rundir}")
        install_log.warning(f" Warning: {stderr}")
    cylc_install = Path(rundir.parent, WorkflowFiles.Install.DIRNAME)
    check_deprecation(check_flow_file(rundir))
    if no_run_name:
        cylc_install = Path(rundir, WorkflowFiles.Install.DIRNAME)
    source_link = cylc_install.joinpath(WorkflowFiles.Install.SOURCE)
    # check source link matches the source symlink from workflow dir.
    cylc_install.mkdir(parents=True, exist_ok=True)
    if not source_link.exists():
        if source_link.is_symlink():
            # Condition represents a broken symlink.
            raise WorkflowFilesError(
                f'Symlink broken: {source_link} -> {source_link.resolve()}.'
            )
        install_log.info(f"Creating symlink from {source_link}")
        source_link.symlink_to(source.resolve())
    else:
        if source_link.resolve() != source.resolve():
            raise WorkflowFilesError(
                f"Failed to install from {source.resolve()}: "
                f"previous installations were from {source_link.resolve()}"
            )
        install_log.info(
            f'Symlink from "{source_link}" to "{source}" in place.')
    install_log.info(f'INSTALLED {named_run} from {source}')
    close_log(install_log)
    return source, rundir, workflow_name, named_run


def get_run_dir_info(
    run_path_base: Path, run_name: Optional[str], no_run_name: bool
) -> Tuple[bool, Optional[int], Path]:
    """Get (numbered, named or unnamed) run directory info for current install.

    Args:
        run_path_base: The workflow directory absolute path.
        run_name: Name of the run.
        no_run_name: Flag as True to indicate no run name - workflow installed
            into ~/cylc-run/<run_path_base>.

    Returns:
        relink: True if runN symlink needs updating.
        run_num: Run number of the current install, if using numbered runs.
        rundir: Run directory absolute path.
    """
    relink = False
    run_num = None
    if no_run_name:
        rundir = run_path_base
    elif run_name:
        rundir = run_path_base.joinpath(run_name)
        if run_path_base.exists() and detect_flow_exists(run_path_base, True):
            raise WorkflowFilesError(
                f"--run-name option not allowed as '{run_path_base}' contains "
                "installed numbered runs."
            )
    else:
        run_num = get_next_rundir_number(run_path_base)
        rundir = Path(run_path_base, f'run{run_num}')
        if run_path_base.exists() and detect_flow_exists(run_path_base, False):
            raise WorkflowFilesError(
                f"Path: \"{run_path_base}\" contains an installed"
                " workflow. Use --run-name to create a new run."
            )
        unlink_runN(run_path_base)
        relink = True
    return relink, run_num, rundir


=======
>>>>>>> 36a14ab6
def detect_both_flow_and_suite(path: Path) -> None:
    """Detects if both suite.rc and flow.cylc are in directory.

    Permits flow.cylc to be a symlink.
    Return true if present, raises error if flow.cylc path sent is a forbidden
    symlink.
    Raises:
        WorkflowFilesError: If both flow.cylc and suite.rc are in directory
    """
    flow_cylc = None
    msg = (f"Both {WorkflowFiles.FLOW_FILE} and {WorkflowFiles.SUITE_RC} "
           f"files are present in {path}. Please remove one and"
           " try again. For more information visit: https://cylc.github.io/"
           "cylc-doc/stable/html/7-to-8/summary.html#backward-compatibility")
    if path.resolve().name == WorkflowFiles.SUITE_RC:
        flow_cylc = path.parent / WorkflowFiles.FLOW_FILE
    elif (path / WorkflowFiles.SUITE_RC).is_file():
        flow_cylc = path / WorkflowFiles.FLOW_FILE
    if flow_cylc and flow_cylc.is_file() and is_forbidden(flow_cylc):
        raise WorkflowFilesError(msg)


def is_forbidden(flow_file: Path) -> bool:
    """Returns True for a forbidden file structure scenario.

    Forbidden criteria:
        A symlink elsewhere on file system but suite.rc also exists in the
        directory.
        flow.cylc and suite.rc in same directory but no symlink
    Args:
        flow_file : Absolute Path to the flow.cylc file
    """
    if not flow_file.is_symlink():
        if flow_file.parent.joinpath(WorkflowFiles.SUITE_RC).exists():
            return True
        return False
    link = flow_file.resolve()
    suite_rc = flow_file.parent.resolve() / WorkflowFiles.SUITE_RC
    if link == suite_rc:
        # link points within dir to suite.rc (permitted)
        return False
    # link points elsewhere, check that suite.rc does not also exist in dir
    if suite_rc.exists():
        return True
    return False


def check_flow_file(path: Union[Path, str]) -> Path:
    """Checks the path for a suite.rc or flow.cylc file.

    Raises:
        WorkflowFilesError
            - if no flow file in path sent
            - both suite.rc and flow.cylc in path sent.

    Args:
        path: Absolute path to check for a flow.cylc and/or suite.rc file.

    Returns the path of the flow file if present.
    """
    flow_file_path = Path(expand_path(path), WorkflowFiles.FLOW_FILE)
    suite_rc_path = Path(expand_path(path), WorkflowFiles.SUITE_RC)
    if flow_file_path.is_file():
        detect_both_flow_and_suite(Path(path))
        return flow_file_path
    if suite_rc_path.is_file():
        return suite_rc_path
    raise WorkflowFilesError(NO_FLOW_FILE_MSG.format(path))


def abort_if_flow_file_in_path(source: Path) -> None:
    """Raise an exception if a flow file is found in a source path.

    This allows us to avoid seemingly silly warnings that "path/flow.cylc"
    is not a valid workflow ID, when "path" is valid and the user was just
    (erroneously) trying to (e.g.) validate the config file directly.

    """
    if source.name in {WorkflowFiles.FLOW_FILE, WorkflowFiles.SUITE_RC}:
        raise InputError(
            f"Not a valid workflow ID or source directory: {source}"
            f"\n(Note you should not include {source.name}"
            " in the workflow source path)"
        )<|MERGE_RESOLUTION|>--- conflicted
+++ resolved
@@ -934,360 +934,6 @@
     return get_workflow_run_dir(path)
 
 
-<<<<<<< HEAD
-def _get_logger(rund, log_name, open_file=True):
-    """Get log and create and open if necessary.
-
-    Args:
-        rund:
-            The workflow run directory of the associated workflow.
-        log_name:
-            The name of the log to open.
-        open_file:
-            Open the appropriate log file and add it as a file handler to
-            the logger. I.E. Start writing the log to a file if not already
-            doing so.
-
-    """
-    logger = logging.getLogger(log_name)
-    if logger.getEffectiveLevel != logging.INFO:
-        logger.setLevel(logging.INFO)
-    if open_file and not logger.hasHandlers():
-        _open_install_log(rund, logger)
-    return logger
-
-
-def _open_install_log(rund, logger):
-    """Open Cylc log handlers for install/reinstall."""
-    rund = Path(rund).expanduser()
-    log_type = logger.name[logger.name.startswith('cylc-') and len('cylc-'):]
-    log_dir = Path(
-        rund, WorkflowFiles.LogDir.DIRNAME, WorkflowFiles.LogDir.INSTALL)
-    log_files = get_sorted_logs_by_time(log_dir, '*.log')
-    log_num = get_next_log_number(log_files[-1]) if log_files else 1
-    log_path = Path(log_dir, f"{log_num:02d}-{log_type}.log")
-    log_parent_dir = log_path.parent
-    log_parent_dir.mkdir(exist_ok=True, parents=True)
-    handler = logging.FileHandler(log_path)
-    handler.setFormatter(CylcLogFormatter())
-    logger.addHandler(handler)
-
-
-def get_rsync_rund_cmd(src, dst, reinstall=False, dry_run=False):
-    """Create and return the rsync command used for cylc install/re-install.
-
-    Args:
-        src (str):
-            file path location of source directory
-        dst (str):
-            file path location of destination directory
-        reinstall (bool):
-            indicate reinstall (--delete option added)
-        dry-run (bool):
-            indicate dry-run, rsync will not take place but report output if a
-            real run were to be executed
-
-    Return:
-        list: command to use for rsync.
-
-    """
-    rsync_cmd = shlex.split(
-        glbl_cfg().get(['platforms', 'localhost', 'rsync command'])
-    )
-    rsync_cmd += DEFAULT_RSYNC_OPTS
-    if dry_run:
-        rsync_cmd.append("--dry-run")
-    if reinstall:
-        rsync_cmd.append('--delete')
-
-    exclusions = [
-        '.git',
-        '.svn',
-        '.cylcignore',
-        'opt/rose-suite-cylc-install.conf',
-        WorkflowFiles.LogDir.DIRNAME,
-        WorkflowFiles.WORK_DIR,
-        WorkflowFiles.SHARE_DIR,
-        WorkflowFiles.Install.DIRNAME,
-        WorkflowFiles.Service.DIRNAME
-    ]
-
-    # This is a hack to make sure that changes to rose-suite.conf
-    # are considered when re-installing.
-    # It should be removed after https://github.com/cylc/cylc-rose/issues/149
-    if not dry_run:
-        exclusions.append('rose-suite.conf')
-
-    for exclude in exclusions:
-        if (
-            Path(src).joinpath(exclude).exists() or
-            Path(dst).joinpath(exclude).exists()
-        ):
-            # Note '/' is the rsync "anchor" to the top level:
-            rsync_cmd.append(f"--exclude=/{exclude}")
-    cylcignore_file = Path(src).joinpath('.cylcignore')
-    if cylcignore_file.exists():
-        rsync_cmd.append(f"--exclude-from={cylcignore_file}")
-    rsync_cmd.append(f"{src}/")
-    rsync_cmd.append(f"{dst}/")
-
-    return rsync_cmd
-
-
-def reinstall_workflow(
-    source: Path,
-    named_run: str,
-    rundir: Path,
-    dry_run: bool = False
-) -> str:
-    """Reinstall workflow.
-
-    Args:
-        source: source directory
-        named_run: name of the run e.g. my-flow/run1
-        rundir: run directory
-        dry_run: if True, will not execute the file transfer but report what
-            would be changed.
-
-    Raises:
-        WorkflowFilesError:
-            If rsync returns non-zero.
-
-    Returns:
-        Stdout from the rsync command.
-
-    """
-    validate_source_dir(source, named_run)
-    check_nested_dirs(rundir)
-    reinstall_log = _get_logger(
-        rundir,
-        'cylc-reinstall',
-        open_file=not dry_run,  # don't open the log file for --dry-run
-    )
-    reinstall_log.info(
-        f'Reinstalling "{named_run}", from "{source}" to "{rundir}"'
-    )
-    rsync_cmd = get_rsync_rund_cmd(
-        source,
-        rundir,
-        reinstall=True,
-        dry_run=dry_run,
-    )
-
-    # Add '+++' to -out-format to mark lines passed through formatter.
-    rsync_cmd.append('--out-format=+++%o %n%L+++')
-
-    # Run rsync command:
-    reinstall_log.info(cli_format(rsync_cmd))
-    LOG.debug(cli_format(rsync_cmd))
-    proc = Popen(rsync_cmd, stdout=PIPE, stderr=PIPE, text=True)  # nosec
-    # * command is constructed via internal interface
-    stdout, stderr = proc.communicate()
-
-    # Strip unwanted output.
-    stdout = ('\n'.join(re.findall(r'\+\+\+(.*)\+\+\+', stdout))).strip()
-    stderr = stderr.strip()
-
-    if proc.returncode != 0:
-        raise WorkflowFilesError(
-            f'An error occurred reinstalling from {source} to {rundir}'
-            f'\n{stderr}'
-        )
-
-    check_flow_file(rundir)
-    reinstall_log.info(f'REINSTALLED {named_run} from {source}')
-    print(
-        f'REINSTALL{"ED" if not dry_run else ""} {named_run} from {source}'
-    )
-    close_log(reinstall_log)
-    return stdout
-
-
-def abort_if_flow_file_in_path(source: Path) -> None:
-    """Raise an exception if a flow file is found in a source path.
-
-    This allows us to avoid seemingly silly warnings that "path/flow.cylc"
-    is not a valid workflow ID, when "path" is valid and the user was just
-    (erroneously) trying to (e.g.) validate the config file directly.
-
-    """
-    if source.name in {WorkflowFiles.FLOW_FILE, WorkflowFiles.SUITE_RC}:
-        raise InputError(
-            f"Not a valid workflow ID or source directory: {source}"
-            f"\n(Note you should not include {source.name}"
-            " in the workflow source path)"
-        )
-
-
-def install_workflow(
-    source: Path,
-    workflow_name: Optional[str] = None,
-    run_name: Optional[str] = None,
-    no_run_name: bool = False,
-    cli_symlink_dirs: Optional[Dict[str, Dict[str, Any]]] = None
-) -> Tuple[Path, Path, str, str]:
-    """Install a workflow, or renew its installation.
-
-    Install workflow into new run directory.
-    Create symlink to workflow source location, creating any symlinks for run,
-    work, log, share, share/cycle directories.
-
-    Args:
-        source: absolute path to workflow source directory.
-        workflow_name: workflow name, default basename($PWD).
-        run_name: name of the run, overrides run1, run2, run 3 etc...
-            If specified, cylc install will not create runN symlink.
-        rundir: for overriding the default cylc-run directory.
-        no_run_name: Flag as True to install workflow into
-            ~/cylc-run/<workflow_name>
-        cli_symlink_dirs: Symlink dirs, if entered on the cli.
-
-    Return:
-        source: absolute path to source directory.
-        rundir: absolute path to run directory, where the workflow has been
-            installed into.
-        workflow_name: installed workflow name (which may be computed here).
-        named_run: Name of the run.
-
-    Raise:
-        WorkflowFilesError:
-            No flow.cylc file found in source location.
-            Illegal name (can look like a relative path, but not absolute).
-            Another workflow already has this name.
-            Trying to install a workflow that is nested inside of another.
-    """
-    abort_if_flow_file_in_path(source)
-    source = Path(expand_path(source)).resolve()
-    if not workflow_name:
-        workflow_name = get_source_workflow_name(source)
-    validate_workflow_name(workflow_name, check_reserved_names=True)
-    if run_name is not None:
-        if len(Path(run_name).parts) != 1:
-            raise WorkflowFilesError(
-                f'Run name cannot be a path. (You used {run_name})'
-            )
-        check_reserved_dir_names(run_name)
-    validate_source_dir(source, workflow_name)
-    run_path_base = Path(get_workflow_run_dir(workflow_name))
-    relink, run_num, rundir = get_run_dir_info(
-        run_path_base, run_name, no_run_name
-    )
-    max_scan_depth = glbl_cfg().get(['install', 'max depth'])
-    workflow_id = rundir.relative_to(get_cylc_run_dir())
-    if len(workflow_id.parts) > max_scan_depth:
-        raise WorkflowFilesError(
-            f"Cannot install: workflow ID '{workflow_id}' would exceed "
-            f"global.cylc[install]max depth = {max_scan_depth}"
-        )
-    check_nested_dirs(rundir, run_path_base)
-    if rundir.exists():
-        raise WorkflowFilesError(
-            f"'{rundir}' already exists\n"
-            "To reinstall, use `cylc reinstall`"
-        )
-    symlinks_created = {}
-    named_run = workflow_name
-    if run_name:
-        named_run = os.path.join(named_run, run_name)
-    elif run_num:
-        named_run = os.path.join(named_run, f'run{run_num}')
-    symlinks_created = make_localhost_symlinks(
-        rundir, named_run, symlink_conf=cli_symlink_dirs)
-    install_log = _get_logger(rundir, 'cylc-install')
-    if symlinks_created:
-        for target, symlink in symlinks_created.items():
-            install_log.info(f"Symlink created: {symlink} -> {target}")
-    try:
-        rundir.mkdir(exist_ok=True, parents=True)
-    except FileExistsError:
-        # This occurs when the file exists but is _not_ a directory.
-        raise WorkflowFilesError(
-            f"Cannot install as there is an existing file at {rundir}."
-        )
-    if relink:
-        link_runN(rundir)
-    rsync_cmd = get_rsync_rund_cmd(source, rundir)
-    proc = Popen(rsync_cmd, stdout=PIPE, stderr=PIPE, text=True)  # nosec
-    # * command is constructed via internal interface
-    stdout, stderr = proc.communicate()
-    install_log.info(
-        f"Copying files from {source} to {rundir}"
-        f"\n{stdout}"
-    )
-    if proc.returncode != 0:
-        install_log.warning(
-            f"An error occurred when copying files from {source} to {rundir}")
-        install_log.warning(f" Warning: {stderr}")
-    cylc_install = Path(rundir.parent, WorkflowFiles.Install.DIRNAME)
-    check_deprecation(check_flow_file(rundir))
-    if no_run_name:
-        cylc_install = Path(rundir, WorkflowFiles.Install.DIRNAME)
-    source_link = cylc_install.joinpath(WorkflowFiles.Install.SOURCE)
-    # check source link matches the source symlink from workflow dir.
-    cylc_install.mkdir(parents=True, exist_ok=True)
-    if not source_link.exists():
-        if source_link.is_symlink():
-            # Condition represents a broken symlink.
-            raise WorkflowFilesError(
-                f'Symlink broken: {source_link} -> {source_link.resolve()}.'
-            )
-        install_log.info(f"Creating symlink from {source_link}")
-        source_link.symlink_to(source.resolve())
-    else:
-        if source_link.resolve() != source.resolve():
-            raise WorkflowFilesError(
-                f"Failed to install from {source.resolve()}: "
-                f"previous installations were from {source_link.resolve()}"
-            )
-        install_log.info(
-            f'Symlink from "{source_link}" to "{source}" in place.')
-    install_log.info(f'INSTALLED {named_run} from {source}')
-    close_log(install_log)
-    return source, rundir, workflow_name, named_run
-
-
-def get_run_dir_info(
-    run_path_base: Path, run_name: Optional[str], no_run_name: bool
-) -> Tuple[bool, Optional[int], Path]:
-    """Get (numbered, named or unnamed) run directory info for current install.
-
-    Args:
-        run_path_base: The workflow directory absolute path.
-        run_name: Name of the run.
-        no_run_name: Flag as True to indicate no run name - workflow installed
-            into ~/cylc-run/<run_path_base>.
-
-    Returns:
-        relink: True if runN symlink needs updating.
-        run_num: Run number of the current install, if using numbered runs.
-        rundir: Run directory absolute path.
-    """
-    relink = False
-    run_num = None
-    if no_run_name:
-        rundir = run_path_base
-    elif run_name:
-        rundir = run_path_base.joinpath(run_name)
-        if run_path_base.exists() and detect_flow_exists(run_path_base, True):
-            raise WorkflowFilesError(
-                f"--run-name option not allowed as '{run_path_base}' contains "
-                "installed numbered runs."
-            )
-    else:
-        run_num = get_next_rundir_number(run_path_base)
-        rundir = Path(run_path_base, f'run{run_num}')
-        if run_path_base.exists() and detect_flow_exists(run_path_base, False):
-            raise WorkflowFilesError(
-                f"Path: \"{run_path_base}\" contains an installed"
-                " workflow. Use --run-name to create a new run."
-            )
-        unlink_runN(run_path_base)
-        relink = True
-    return relink, run_num, rundir
-
-
-=======
->>>>>>> 36a14ab6
 def detect_both_flow_and_suite(path: Path) -> None:
     """Detects if both suite.rc and flow.cylc are in directory.
 
