--- conflicted
+++ resolved
@@ -184,7 +184,6 @@
 also contain a family name as shorthand for all family members) to 
 define multiple tasks at once.
 
-<<<<<<< HEAD
  + Configurable command template for at_now, background and loadleveler. Some example use cases might be:
   - a user may want to use batch instead of at now.
   - a user may want to use an option of llsubmit.
@@ -199,6 +198,5 @@
  + Use microseconds since epoch instead of random string for tagging a job task.
    - this allows "ls" to list things in the right order.
    - stdout and stderr files are now named after their job files.
-=======
+
  + Fixed a bug preventing use of :fail triggers with asynchronous tasks.
->>>>>>> c4a9e829
