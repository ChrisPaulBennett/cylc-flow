--- conflicted
+++ resolved
@@ -1,11 +1,5 @@
-2013/09/20 15:17:44 INFO - Initial point: 1
-2013/09/20 15:17:44 INFO - Final point: 1
-<<<<<<< HEAD
-2013/09/20 15:17:44 INFO - [1/rem1 -triggered off []
-2013/09/20 15:18:06 INFO - [1/rem2 -triggered off ['1/rem1']
-2013/09/20 15:18:14 INFO - [1/killer] -triggered 0off ['1/rem2']
-=======
-2013/09/20 15:17:44 DEBUG - rem1.1 -triggered off []
-2013/09/20 15:18:06 DEBUG - rem2.1 -triggered off ['rem1.1']
-2013/09/20 15:18:14 DEBUG - killer.1 -triggered off ['rem2.1']
->>>>>>> 0b5543f8
+Initial point: 1
+Final point: 1
+1/rem1 -triggered off [
+1/rem2 -triggered off ['1/rem1'
+1/killer -triggered 0off ['1/rem2']