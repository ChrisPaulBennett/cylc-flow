--- conflicted
+++ resolved
@@ -1,13 +1,6 @@
-2014-11-13T10:12:31Z INFO - Initial point: 1
-2014-11-13T10:12:31Z INFO - Final point: 1
-<<<<<<< HEAD
-2014-11-13T10:12:31Z INFO - [1/starter] -triggered off []
-2014-11-13T10:12:31Z INFO - [1/sleeping-waiter] -triggered off []
-2014-11-13T10:12:34Z INFO - [1/reloader] -triggered off ['1/sleeping-waiter']
-2014-11-13T10:12:40Z INFO - [1/waiter] -triggered off ['1/sleeping-waiter', '1/starter']
-=======
-2014-11-13T10:12:31Z DEBUG - starter.1 -triggered off []
-2014-11-13T10:12:31Z DEBUG - sleeping-waiter.1 -triggered off []
-2014-11-13T10:12:34Z DEBUG - reloader.1 -triggered off ['sleeping-waiter.1']
-2014-11-13T10:12:40Z DEBUG - waiter.1 -triggered off ['sleeping-waiter.1', 'starter.1']
->>>>>>> 0b5543f8
+Initial point: 1
+Final point: 1
+1/starter -triggered off []
+1/sleeping-waiter -triggered off []
+1/reloader -triggered off ['1/sleeping-waiter']
+1/waiter -triggered off ['1/sleeping-waiter', '1/starter']