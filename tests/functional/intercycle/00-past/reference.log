2012/08/21 13:32:04 INFO - Initial point: 20120101T0000Z
2012/08/21 13:32:04 INFO - Final point: 20120101T1800Z
<<<<<<< HEAD
2012/08/21 13:32:04 INFO - [20120101T0000Z/A] -triggered off []
2012/08/21 13:32:04 INFO - [20120101T1200Z/A] -triggered off []
2012/08/21 13:32:14 INFO - [20120101T0600Z/B] -triggered off ['20120101T0000Z/A']
2012/08/21 13:32:15 INFO - [20120101T1800Z/B] -triggered off ['20120101T1200Z/A']
=======
2012/08/21 13:32:04 DEBUG - A.20120101T0000Z -triggered off []
2012/08/21 13:32:04 DEBUG - A.20120101T1200Z -triggered off []
2012/08/21 13:32:14 DEBUG - B.20120101T0600Z -triggered off ['A.20120101T0000Z']
2012/08/21 13:32:15 DEBUG - B.20120101T1800Z -triggered off ['A.20120101T1200Z']
>>>>>>> 0b5543f8
<|MERGE_RESOLUTION|>--- conflicted
+++ resolved
@@ -1,13 +1,6 @@
-2012/08/21 13:32:04 INFO - Initial point: 20120101T0000Z
-2012/08/21 13:32:04 INFO - Final point: 20120101T1800Z
-<<<<<<< HEAD
-2012/08/21 13:32:04 INFO - [20120101T0000Z/A] -triggered off []
-2012/08/21 13:32:04 INFO - [20120101T1200Z/A] -triggered off []
-2012/08/21 13:32:14 INFO - [20120101T0600Z/B] -triggered off ['20120101T0000Z/A']
-2012/08/21 13:32:15 INFO - [20120101T1800Z/B] -triggered off ['20120101T1200Z/A']
-=======
-2012/08/21 13:32:04 DEBUG - A.20120101T0000Z -triggered off []
-2012/08/21 13:32:04 DEBUG - A.20120101T1200Z -triggered off []
-2012/08/21 13:32:14 DEBUG - B.20120101T0600Z -triggered off ['A.20120101T0000Z']
-2012/08/21 13:32:15 DEBUG - B.20120101T1800Z -triggered off ['A.20120101T1200Z']
->>>>>>> 0b5543f8
+Initial point: 20120101T0000Z
+Final point: 20120101T1800Z
+20120101T0000Z/A -triggered off []
+20120101T1200Z/A -triggered off []
+20120101T0600Z/B -triggered off ['20120101T0000Z/A']
+20120101T1800Z/B -triggered off ['20120101T1200Z/A']