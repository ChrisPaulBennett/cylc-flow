--- conflicted
+++ resolved
@@ -1,9 +1,4 @@
-2017-01-12T14:46:57Z INFO - Initial point: 1
-2017-01-12T14:46:57Z INFO - Final point: 1
-<<<<<<< HEAD
-2017-01-12T14:46:57Z INFO - [1/t1] -triggered off []
-2017-01-12T14:47:00Z INFO - [1/t2] -triggered off ['1/t1']
-=======
-2017-01-12T14:46:57Z DEBUG - t1.1 -triggered off []
-2017-01-12T14:47:00Z DEBUG - t2.1 -triggered off ['t1.1']
->>>>>>> 0b5543f8
+Initial point: 1
+Final point: 1
+1/t1 -triggered off []
+1/t2 -triggered off ['1/t1']