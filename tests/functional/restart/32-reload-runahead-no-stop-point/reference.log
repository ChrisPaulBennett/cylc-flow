2017-07-19T14:54:42+01 INFO - Initial point: 2018
<<<<<<< HEAD
2017-07-19T14:54:43+01 INFO - [2018/t1] -triggered off []
2017-07-19T14:54:43+01 INFO - [2018/t2] -triggered off ['2018/t1']
2017-07-19T14:54:43+01 INFO - [2018/t3] -triggered off ['2018/t2']
=======
2017-07-19T14:54:43+01 DEBUG - t1.2018 -triggered off []
2017-07-19T14:54:43+01 DEBUG - t2.2018 -triggered off ['t1.2018']
2017-07-19T14:54:43+01 DEBUG - t3.2018 -triggered off ['t2.2018']
>>>>>>> 0b5543f8
<|MERGE_RESOLUTION|>--- conflicted
+++ resolved
@@ -1,10 +1,4 @@
 2017-07-19T14:54:42+01 INFO - Initial point: 2018
-<<<<<<< HEAD
-2017-07-19T14:54:43+01 INFO - [2018/t1] -triggered off []
-2017-07-19T14:54:43+01 INFO - [2018/t2] -triggered off ['2018/t1']
-2017-07-19T14:54:43+01 INFO - [2018/t3] -triggered off ['2018/t2']
-=======
-2017-07-19T14:54:43+01 DEBUG - t1.2018 -triggered off []
-2017-07-19T14:54:43+01 DEBUG - t2.2018 -triggered off ['t1.2018']
-2017-07-19T14:54:43+01 DEBUG - t3.2018 -triggered off ['t2.2018']
->>>>>>> 0b5543f8
+2018/t1 -triggered off []
+2018/t2 -triggered off ['2018/t1']
+2018/t3 -triggered off ['2018/t2']