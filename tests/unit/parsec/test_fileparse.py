--- conflicted
+++ resolved
@@ -738,7 +738,7 @@
     assert _get_fpath_for_source(
         rundir / 'flow.cylc', opts) == str(srcdir / 'flow.cylc')
 
-<<<<<<< HEAD
+
 def test_user_has_no_cwd(tmp_path):
     """Test we can parse a config file even if cwd does not exist."""
     cwd = tmp_path/"cwd"
@@ -756,7 +756,7 @@
         tf.flush()
         # Should not raise FileNotFoundError from os.getcwd():
         parse(fpath=fpath, output_fname="")
-=======
+
 
 def test_get_cylc_env_vars(monkeypatch):
     """It should return CYLC env vars but not CYLC_VERSION or CYLC_ENV_NAME."""
@@ -776,4 +776,3 @@
             "CYLC_ANSWER": "42", 
         }
     )
->>>>>>> 6120edaa
