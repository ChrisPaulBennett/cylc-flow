#!/usr/bin/env python3

# THIS FILE IS PART OF THE CYLC WORKFLOW ENGINE.
# Copyright (C) NIWA & British Crown (Met Office) & Contributors.
#
# This program is free software: you can redistribute it and/or modify
# it under the terms of the GNU General Public License as published by
# the Free Software Foundation, either version 3 of the License, or
# (at your option) any later version.
#
# This program is distributed in the hope that it will be useful,
# but WITHOUT ANY WARRANTY; without even the implied warranty of
# MERCHANTABILITY or FITNESS FOR A PARTICULAR PURPOSE.  See the
# GNU General Public License for more details.
#
# You should have received a copy of the GNU General Public License
# along with this program.  If not, see <http://www.gnu.org/licenses/>.

import asyncio
from contextlib import asynccontextmanager
from pathlib import Path
from secrets import token_hex
from types import SimpleNamespace

import pytest

from cylc.flow.exceptions import WorkflowFilesError
from cylc.flow.install import reinstall_workflow
from cylc.flow.option_parsers import Options
from cylc.flow.scripts.reinstall import (
    get_option_parser as reinstall_gop,
    reinstall_cli,
)
from cylc.flow.workflow_files import WorkflowFiles

from .utils.entry_points import EntryPointWrapper


ReInstallOptions = Options(reinstall_gop())

# cli opts

# interactive: yes no
# rose: yes no
# workflow_running: yes no


@pytest.fixture
def interactive(monkeypatch):
    monkeypatch.setattr(
        'cylc.flow.scripts.reinstall.is_terminal',
        lambda: True,
    )


@pytest.fixture
def non_interactive(monkeypatch):
    monkeypatch.setattr(
        'cylc.flow.scripts.reinstall.is_terminal',
        lambda: False,
    )


@pytest.fixture
def answer_prompt(monkeypatch: pytest.MonkeyPatch):
    """Answer reinstall prompt."""

    def inner(answer: str):
        monkeypatch.setattr(
            'cylc.flow.scripts.reinstall._input', lambda x: answer
        )

    return inner


@pytest.fixture
def one_src(tmp_path):
    src_dir = tmp_path / 'src'
    src_dir.mkdir()
    (src_dir / 'flow.cylc').touch()
    (src_dir / 'rose-suite.conf').touch()
    return SimpleNamespace(path=src_dir)


@pytest.fixture
def one_run(one_src, test_dir, run_dir):
    w_run_dir = test_dir / token_hex(4)
    w_run_dir.mkdir()
    (w_run_dir / 'flow.cylc').touch()
    (w_run_dir / 'rose-suite.conf').touch()
    install_dir = (w_run_dir / WorkflowFiles.Install.DIRNAME)
    install_dir.mkdir(parents=True)
    (install_dir / WorkflowFiles.Install.SOURCE).symlink_to(
        one_src.path,
        target_is_directory=True,
    )
    return SimpleNamespace(
        path=w_run_dir,
        id=str(w_run_dir.relative_to(run_dir)),
    )


async def test_rejects_random_workflows(one, one_run):
    """It should only work with workflows installed by cylc install."""
    with pytest.raises(WorkflowFilesError) as exc_ctx:
        await reinstall_cli(opts=ReInstallOptions(), workflow_id=one.workflow)
    assert 'was not installed with cylc install' in str(exc_ctx.value)


async def test_invalid_source_dir(one_src, one_run):
    """It should detect & fail for an invalid source symlink"""
    source_link = Path(
        one_run.path,
        WorkflowFiles.Install.DIRNAME,
        WorkflowFiles.Install.SOURCE,
    )
    source_link.unlink()
    source_link.symlink_to(one_src.path / 'flow.cylc')

    with pytest.raises(WorkflowFilesError) as exc_ctx:
        await reinstall_cli(opts=ReInstallOptions(), workflow_id=one_run.id)
    assert 'Workflow source dir is not accessible' in str(exc_ctx.value)


async def test_no_changes_needed(one_src, one_run, capsys, interactive):
    """It should not reinstall if no changes are needed.

    This is not a hard requirement, in practice rsync output may differ
    from expectation so this is a nice-to-have, not expected to work 100%
    of the time.
    """
    assert not await reinstall_cli(
        opts=ReInstallOptions(), workflow_id=one_run.id
    )
    assert 'up to date with' in capsys.readouterr().out


async def test_non_interactive(
    one_src, one_run, capsys, capcall, non_interactive
):
    """It should not perform a dry-run or prompt in non-interactive mode."""
    # capture reinstall calls
    reinstall_calls = capcall(
        'cylc.flow.scripts.reinstall.reinstall_workflow',
        reinstall_workflow,
    )
    # give it something to reinstall
    (one_src.path / 'a').touch()
    # reinstall
    assert await reinstall_cli(opts=ReInstallOptions(), workflow_id=one_run.id)
    # only one rsync call should have been made (i.e. no --dry-run)
    assert len(reinstall_calls) == 1
    assert 'Successfully reinstalled' in capsys.readouterr().out


async def test_interactive(
    one_src,
    one_run,
    capsys,
    capcall,
    interactive,
    answer_prompt
):
    """It should perform a dry-run and prompt in interactive mode."""
    # capture reinstall calls
    reinstall_calls = capcall(
        'cylc.flow.scripts.reinstall.reinstall_workflow',
        reinstall_workflow,
    )
    # give it something to reinstall
    (one_src.path / 'a').touch()

    answer_prompt('n')
    assert (
        await reinstall_cli(opts=ReInstallOptions(), workflow_id=one_run.id)
        is False
    )
<<<<<<< HEAD
=======
    assert (
        await reinstall_cli(opts=ReInstallOptions(), workflow_id=one_run.id)
        is False
    )
>>>>>>> 8a8f2db9

    # only one rsync call should have been made (i.e. the --dry-run)
    assert [call[1].get('dry_run') for call in reinstall_calls] == [True]
    assert 'Reinstall canceled, no changes made.' in capsys.readouterr().out
    reinstall_calls.clear()

    answer_prompt('y')
    assert await reinstall_cli(opts=ReInstallOptions(), workflow_id=one_run.id)

    # two rsync calls should have been made (i.e. the --dry-run and the real)
    assert [call[1].get('dry_run') for call in reinstall_calls] == [
        True, False
    ]
    assert 'Successfully reinstalled' in capsys.readouterr().out


async def test_workflow_running(
    one_src,
    one_run,
    monkeypatch,
    capsys,
    non_interactive,
):
    """It should advise running "cylc reload" where applicable."""
    # the message we are expecting
    reload_message = f'Run "cylc reload {one_run.id}"'

    # reinstall with a stopped workflow (reload message shouldn't show)
    assert await reinstall_cli(opts=ReInstallOptions(), workflow_id=one_run.id)
    assert reload_message not in capsys.readouterr().out

    # reinstall with a running workflow (reload message should show)
    monkeypatch.setattr(
        # make it look like the workflow is running
        'cylc.flow.scripts.reinstall.load_contact_file',
        lambda x: None,
    )
    assert await reinstall_cli(opts=ReInstallOptions(), workflow_id=one_run.id)
    assert reload_message in capsys.readouterr().out


async def test_rsync_stuff(one_src, one_run, capsys, non_interactive):
    """Make sure rsync is working correctly."""
    # src contains files: a, b
    (one_src.path / 'a').touch()
    with open(one_src.path / 'b', 'w+') as b_file:
        b_file.write('x')
    (one_src.path / 'b').touch()

    # run contains files: b, c (where b is different to the source copy)
    (one_run.path / 'b').touch()
    (one_run.path / 'c').touch()

    await reinstall_cli(opts=ReInstallOptions(), workflow_id=one_run.id)

    # a should have been left
    assert (one_run.path / 'a').exists()
    # b should have been updated
    assert (one_run.path / 'b').exists()
    with open(one_run.path / 'b', 'r') as b_file:
        assert b_file.read() == 'x'
    # c should have been removed
    assert not (one_run.path / 'c').exists()


async def test_rose_warning(
<<<<<<< HEAD
    one_src, one_run, capsys, interactive, answer_prompt
=======
    one_src, one_run, capsys, interactive, monkeypatch
>>>>>>> 8a8f2db9
):
    """It should warn that Rose installed files will be deleted.

    See https://github.com/cylc/cylc-rose/issues/149
    """
    # fragment of the message we expect
    rose_message = (
        'Files created by Rose file installation will show as deleted'
    )

    answer_prompt('n')
    (one_src.path / 'a').touch()  # give it something to install

    # reinstall (with rose-suite.conf file)
    await reinstall_cli(opts=ReInstallOptions(), workflow_id=one_run.id)
    assert rose_message in capsys.readouterr().err

    # reinstall (no rose-suite.conf file)
    (one_src.path / 'rose-suite.conf').unlink()
    await reinstall_cli(opts=ReInstallOptions(), workflow_id=one_run.id)
    assert rose_message not in capsys.readouterr().err


async def test_keyboard_interrupt(
    one_src,
    one_run,
    interactive,
    monkeypatch,
    capsys
):
    """It should handle a KeyboardInterrupt during dry-run elegantly.

    E.G. A user may ctrl+c rather than answering "n" (for no). To make it
    clear a canceled message should show.
    """
    def raise_keyboard_interrupt():
        raise KeyboardInterrupt()

    # currently the first call in the dry-run branch
    monkeypatch.setattr(
        'cylc.flow.scripts.reinstall.is_terminal',
        raise_keyboard_interrupt,
    )

    await reinstall_cli(opts=ReInstallOptions(), workflow_id=one_run.id)
    assert 'Reinstall canceled, no changes made' in capsys.readouterr().out


async def test_rsync_fail(one_src, one_run, mock_glbl_cfg, non_interactive):
    """It should raise an error on rsync failure."""
    mock_glbl_cfg(
        'cylc.flow.install.glbl_cfg',
        '''
            [platforms]
                [[localhost]]
                    rsync command = false
        ''',
    )

    (one_src.path / 'a').touch()  # give it something to install
    with pytest.raises(WorkflowFilesError) as exc_ctx:
        await reinstall_cli(opts=ReInstallOptions(), workflow_id=one_run.id)
    assert 'An error occurred reinstalling' in str(exc_ctx.value)


async def test_permissions_change(
    one_src,
    one_run,
    interactive,
    answer_prompt,
    monkeypatch: pytest.MonkeyPatch,
    capsys: pytest.CaptureFixture,
):
    """It detects permissions changes."""
    # Add script file:
    script_path: Path = one_src.path / 'myscript'
    script_path.touch()
    await reinstall_cli(
        opts=ReInstallOptions(skip_interactive=True), workflow_id=one_run.id
    )
    assert (one_run.path / 'myscript').is_file()
    capsys.readouterr()  # clears capsys

    # Change permissions (e.g. user forgot to make it executable before)
    script_path.chmod(0o777)
    # Answer "no" to reinstall prompt (we just want to test dry run)
    answer_prompt('n')
    await reinstall_cli(
        opts=ReInstallOptions(), workflow_id=one_run.id
    )
    out, _ = capsys.readouterr()
    assert "send myscript" in out


@pytest.fixture
def my_install_plugin(monkeypatch):
    """This configures a single post_install plugin.

    The plugin starts an async task, then returns.
    """
    progress = []

    @EntryPointWrapper
    def post_install_basic(*_, **__):
        """Simple plugin that returns one env var and one template var."""
        async def my_async():
            # the async task
            await asyncio.sleep(2)
            progress.append('end')

        # start the async task
        progress.append('start')
        asyncio.get_event_loop().create_task(my_async())
        progress.append('return')

        # return a blank result
        return {
            'env': {},
            'template_variables': {},
        }

    monkeypatch.setattr(
        'cylc.flow.plugins.iter_entry_points',
        lambda namespace: (
            [post_install_basic] if namespace == 'cylc.post_install' else []
        )
    )

    return progress


async def test_async_block(
    one_src,
    one_run,
    my_install_plugin,
    monkeypatch,
):
    """Ensure async tasks created by post_install plugins are awaited.

    The cylc-rose plugin may create asyncio tasks when run but cannot await
    them (because it isn't async itself). To get around this we have
    "cylc reinstall" use "async_block" which detects tasks created in the
    background and awaits them.

    This test ensures that the async_block mechanism is correctly plugged in
    to "cylc reinstall".

    See https://github.com/cylc/cylc-rose/issues/274
    """
    # this is what it should do
    (one_src.path / 'a').touch()  # give it something to install
    assert my_install_plugin == []
    await reinstall_cli(opts=ReInstallOptions(), workflow_id=one_run.id)
    # the presence of "end" means that the task was awaited
    assert my_install_plugin == ['start', 'return', 'end']

    # substitute the "async_block" (which waits for asyncio tasks started in
    # the background) for a fake implementation (which doesn't)

    @asynccontextmanager
    async def async_block():
        yield

    monkeypatch.setattr(
        'cylc.flow.plugins._async_block',
        async_block,
    )

    # this is what it would have done without async block
    (one_src.path / 'b').touch()  # give it something else to install
    my_install_plugin.clear()
    assert my_install_plugin == []
    await reinstall_cli(opts=ReInstallOptions(), workflow_id=one_run.id)
    # the absence of "end" means that the task was not awaited
    assert my_install_plugin == ['start', 'return']<|MERGE_RESOLUTION|>--- conflicted
+++ resolved
@@ -175,13 +175,6 @@
         await reinstall_cli(opts=ReInstallOptions(), workflow_id=one_run.id)
         is False
     )
-<<<<<<< HEAD
-=======
-    assert (
-        await reinstall_cli(opts=ReInstallOptions(), workflow_id=one_run.id)
-        is False
-    )
->>>>>>> 8a8f2db9
 
     # only one rsync call should have been made (i.e. the --dry-run)
     assert [call[1].get('dry_run') for call in reinstall_calls] == [True]
@@ -248,11 +241,7 @@
 
 
 async def test_rose_warning(
-<<<<<<< HEAD
     one_src, one_run, capsys, interactive, answer_prompt
-=======
-    one_src, one_run, capsys, interactive, monkeypatch
->>>>>>> 8a8f2db9
 ):
     """It should warn that Rose installed files will be deleted.
 
