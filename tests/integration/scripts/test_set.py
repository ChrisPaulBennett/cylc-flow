--- conflicted
+++ resolved
@@ -19,39 +19,29 @@
 Note: see also functional tests
 """
 
-<<<<<<< HEAD
-from typing import Callable
-
-=======
->>>>>>> 1ff9fb0f
-import pytest
 from secrets import token_hex
 from typing import Callable
+
+import pytest
 
 from cylc.flow.commands import (
     run_cmd,
     set_prereqs_and_outputs,
 )
-
 from cylc.flow.cycling.integer import IntegerPoint
 from cylc.flow.data_messages_pb2 import PbTaskProxy
 from cylc.flow.data_store_mgr import TASK_PROXIES
 from cylc.flow.flow_mgr import FLOW_ALL
 from cylc.flow.scheduler import Scheduler
-<<<<<<< HEAD
-=======
 from cylc.flow.task_outputs import (
     TASK_OUTPUT_STARTED,
     TASK_OUTPUT_SUBMITTED,
     TASK_OUTPUT_SUCCEEDED,
 )
->>>>>>> 1ff9fb0f
 from cylc.flow.task_state import (
     TASK_STATUS_SUCCEEDED,
     TASK_STATUS_WAITING,
 )
-<<<<<<< HEAD
-=======
 
 
 def outputs_section(*names: str) -> dict:
@@ -62,7 +52,6 @@
             name: token_hex() for name in names
         }
     }
->>>>>>> 1ff9fb0f
 
 
 async def test_set_parentless_spawning(
