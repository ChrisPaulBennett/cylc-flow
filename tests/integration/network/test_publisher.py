# THIS FILE IS PART OF THE CYLC WORKFLOW ENGINE.
# Copyright (C) NIWA & British Crown (Met Office) & Contributors.
#
# This program is free software: you can redistribute it and/or modify
# it under the terms of the GNU General Public License as published by
# the Free Software Foundation, either version 3 of the License, or
# (at your option) any later version.
#
# This program is distributed in the hope that it will be useful,
# but WITHOUT ANY WARRANTY; without even the implied warranty of
# MERCHANTABILITY or FITNESS FOR A PARTICULAR PURPOSE.  See the
# GNU General Public License for more details.
#
# You should have received a copy of the GNU General Public License
# along with this program.  If not, see <http://www.gnu.org/licenses/>.
<<<<<<< HEAD
from async_timeout import timeout
=======
import sys
>>>>>>> 9ed20144

from cylc.flow.network.subscriber import (
    WorkflowSubscriber,
    process_delta_msg,
)


if sys.version_info[:2] >= (3, 11):
    from asyncio import timeout
else:
    from async_timeout import timeout


async def test_publisher(flow, scheduler, run, one_conf, port_range):
    """It should publish deltas when the flow starts."""
    id_ = flow(one_conf)
    schd = scheduler(id_, paused_start=False)
    async with run(schd):
        # create a subscriber
        subscriber = WorkflowSubscriber(
            schd.workflow,
            host=schd.host,
            port=schd.server.pub_port,
            topics=[b'workflow']
        )

        async with timeout(2):
            # wait for the first delta from the workflow
            btopic, msg = await subscriber.socket.recv_multipart()

        _, delta = process_delta_msg(btopic, msg, None)
        for key in ('added', 'updated'):
            if getattr(getattr(delta, key), 'id', None):
                assert schd.id == getattr(delta, key).id
                break
        else:
            raise Exception("Delta wasn't added or updated")<|MERGE_RESOLUTION|>--- conflicted
+++ resolved
@@ -13,11 +13,7 @@
 #
 # You should have received a copy of the GNU General Public License
 # along with this program.  If not, see <http://www.gnu.org/licenses/>.
-<<<<<<< HEAD
-from async_timeout import timeout
-=======
 import sys
->>>>>>> 9ed20144
 
 from cylc.flow.network.subscriber import (
     WorkflowSubscriber,
