--- conflicted
+++ resolved
@@ -15,11 +15,8 @@
 # along with this program.  If not, see <http://www.gnu.org/licenses/>.
 
 import asyncio
-<<<<<<< HEAD
+import sys
 from types import MethodType
-=======
-import sys
->>>>>>> 1ff9fb0f
 
 import pytest
 
